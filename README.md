# napari-deeplabcut: keypoint annotation for pose estimation



<img src="https://images.squarespace-cdn.com/content/v1/57f6d51c9f74566f55ecf271/1d409ffe-c9f4-47e1-bde2-3010c1c40455/naparidlc.png?format=750w" width="450" title="napari-deeplabcut" alt="napari+deeplabcut" align="right" vspace = "80">

[📚Documentation](https://deeplabcut.github.io/DeepLabCut/README.html) |
[🛠️ DeepLabCut Installation](https://deeplabcut.github.io/DeepLabCut/docs/installation.html) |
[🌎 Home Page](https://www.deeplabcut.org) |

[![License: BSD-3](https://img.shields.io/badge/License-BSD3-blue.svg)](https://www.gnu.org/licenses/bsd3)
[![PyPI](https://img.shields.io/pypi/v/napari-deeplabcut.svg?color=green)](https://pypi.org/project/napari-deeplabcut)
[![Python Version](https://img.shields.io/pypi/pyversions/napari-deeplabcut.svg?color=green)](https://python.org)
[![tests](https://github.com/DeepLabCut/napari-deeplabcut/workflows/tests/badge.svg)](https://github.com/DeepLabCut/napari-deeplabcut/actions)
[![codecov](https://codecov.io/gh/DeepLabCut/napari-deeplabcut/branch/main/graph/badge.svg)](https://codecov.io/gh/DeepLabCut/napari-deeplabcut)
[![napari hub](https://img.shields.io/endpoint?url=https://api.napari-hub.org/shields/napari-deeplabcut)](https://napari-hub.org/plugins/napari-deeplabcut)

A napari plugin for keypoint annotation, also used within DeepLabCut!


## Installation
<<<<<<< HEAD
In your env with deeplabcut, you can install `napari-deeplabcut` via [pip]:
=======

If you installed DeepLabCut[gui], this plugin is already installed. However, you can also use this as a stand-alone keypoint annotator without using DeepLabCut. Instructions below!

Start by installing PySide6 with `pip install "pyside6<6.3.2"`; this is the library we now use to build GUIs.

You can then install `napari-deeplabcut` via [pip]:
>>>>>>> 7c89a39d

    pip install napari-deeplabcut

and pip install PyQt5

Alternatively, to install the latest development version, run:

    pip install git+https://github.com/DeepLabCut/napari-deeplabcut.git


## Usage

To use the plugin, please run:

    napari

Then, activate the plugin in Plugins > napari-deeplabcut: Keypoint controls.

All accepted files (config.yaml, images, h5 data files) can be loaded
either by dropping them directly onto the canvas or via the File menu.

The easiest way to get started is to drop a folder (typically a folder from within a DeepLabCut's `labeled-data` directory), and, if labeling from scratch, drop the corresponding `config.yaml` to automatically add a `Points layer` and populate the dropdown menus.

[🎥 DEMO
](https://youtu.be/hsA9IB5r73E)

**Tools & shortcuts are:**

- `2` and `3`, to easily switch between labeling and selection mode
- `4`, to enable pan & zoom (which is achieved using the mouse wheel or finger scrolling on the Trackpad)
- `M`, to cycle through regular (sequential), quick, and cycle annotation mode (see the description [here](https://github.com/DeepLabCut/napari-deeplabcut/blob/5a5709dd38868341568d66eab548ae8abf37cd63/src/napari_deeplabcut/keypoints.py#L25-L34))
- `E`, to enable edge coloring (by default, if using this in refinement GUI mode, points with a confidence lower than 0.6 are marked
in red)
- `F`, to toggle between animal and body part color scheme.
- `V`, to toggle visibility of the selected layer.
- `backspace` to delete a point.
- Check the box "display text" to show the label names on the canvas.
- To move to another folder, be sure to save (Ctrl+S), then delete the layers, and re-drag/drop the next folder.


### Save Layers

Annotations and segmentations are saved with `File > Save Selected Layer(s)...` (or its shortcut `Ctrl+S`).
Only when saving segmentation masks does a save file dialog pop up to name the destination folder;
keypoint annotations are otherwise automatically saved in the corresponding folder as `CollectedData_<ScorerName>.h5`.
- As a reminder, DLC will only use the H5 file; so be sure if you open already labeled images you save/overwrite the H5.
- Note, before saving a layer, make sure the points layer is selected. If the user clicked on the image(s) layer first, does `Save As`, then closes the window, any labeling work during that session will be lost!
- Modifying and then saving points in a `machinelabels...` layer will add to or overwrite the existing `CollectedData` layer and will **not** save to the `machinelabels` file.


### Video frame extraction and prediction refinement

Since v0.0.4, videos can be viewed in the GUI.

Since v0.0.5, trailing points can be visualized; e.g., helping in the identification
of swaps or outlier, jittery predictions.

Loading a video (and its corresponding output h5 file) will enable the video actions
at the top of the dock widget: they offer the option to manually extract video
frames from the GUI, or to define cropping coordinates.
Note that keypoints can be displaced and saved, as when annotating individual frames.


## Workflow

Suggested workflows, depending on the image folder contents:

1. **Labeling from scratch** – the image folder does not contain `CollectedData_<ScorerName>.h5` file.

    Open *napari* as described in [Usage](#usage) and open an image folder together with the DeepLabCut project's `config.yaml`.
    The image folder creates an *image layer* with the images to label.
    Supported image formats are: `jpg`, `jpeg`, `png`.
    The `config.yaml` file creates a *Points layer*, which holds metadata (such as keypoints read from the config file) necessary for labeling.
    Select the *Points layer* in the layer list (lower left pane on the GUI) and click on the *+*-symbol in the layer controls menu (upper left pane) to start labeling.
    The current keypoint can be viewed/selected in the keypoints dropdown menu (right pane).
    The slider below the displayed image (or the left/right arrow keys) allows selecting the image to label.

    To save the labeling progress refer to [Save Layers](#save-layers).
    `Data successfully saved` should be shown in the status bar, and the image folder should now contain a `CollectedData_<ScorerName>.h5` file.
    (Note: For convenience, a CSV file with the same name is also saved.)

2. **Resuming labeling** – the image folder contains a `CollectedData_<ScorerName>.h5` file.

    Open *napari* and open an image folder (which needs to contain a `CollectedData_<ScorerName>.h5` file).
    In this case, it is not necessary to open the DLC project's `config.yaml` file, as all necessary metadata is read from the `h5` data file.

    Saving works as described in *1*.

    ***Note that if a new body part has been added to the `config.yaml` file after having started to label, loading the config in the GUI is necessary to update the dropdown menus and other metadata.***

    ***As `viridis` is `napari-deeplabcut` default colormap, loading the config in the GUI is also needed to update the color scheme.***

3. **Refining labels** – the image folder contains a `machinelabels-iter<#>.h5` file.

    The process is analog to *2*.
    Open *napari* and open an image folder.
    If the video was originally labeled, *and* had outliers extracted it will contain a `CollectedData_<ScorerName>.h5` file and a `machinelabels-iter<#>.h5` file. In this case, select the `machinelabels` layer in the GUI, and type `e` to show edges. Red indicates likelihood < 0.6. As you navigate through frames, images with labels with edges will need to be refined (moved, deleted, etc). Images with labels without edges will be on the `CollectedData` (previous manual annotations) layer and shouldn't need refining. However, you can switch to that layer and fix errors. You can also right-click on the `CollectedData` layer and select `toggle visibility` to hide that layer. Select the `machinelabels` layer before saving which will append your refined annotations to `CollectedData`.

    If the folder only had outliers extracted and wasn't originally labeled, it will not have a `CollectedData` layer. Work with the `machinelabels` layer selected to refine annotation positions, then save.

    In this case, it is not necessary to open the DLC project's `config.yaml` file, as all necessary metadata is read from the `h5` data file.

    Saving works as described in *1*.

4. **Drawing segmentation masks**

    Drop an image folder as in *1*, manually add a *shapes layer*. Then select the *rectangle* in the layer controls (top left pane),
    and start drawing rectangles over the images. Masks and rectangle vertices are saved as described in [Save Layers](#save-layers).
<<<<<<< HEAD
    Note that masks can be reloaded and edited at a later stage by dropping the `vertices.csv` file onto the canvas. 

5. **Detect Outliers to Refine Labels**
    Open napari as described in [Usage](#usage) and open the `CollectedData_<ScorerName>.h5` file. Click on the button cluster and wait a few seconds. It will show a new layer with the cluster. You can click on a point and see the image on the right with the keypoints. If you decided to refine that frame, click show img and refine them. You can go back to the cluster layer by clicking on close img and refine another image. When you're done, you need to do ctl s to save it. And now you can retrain the network!
=======
    Note that masks can be reloaded and edited at a later stage by dropping the `vertices.csv` file onto the canvas.

### Workflow flowchart

```mermaid
%%{init: {"flowchart": {"htmlLabels": false}} }%%
graph TD
  id1[What stage of labeling?]
  id2[deeplabcut.label_frames]
  id3[deeplabcut.refine_labels]
  id4[Add labels to, or modify in, \n `CollectedData...` layer and save that layer]
  id5[Modify labels in `machinelabels` layer and save \n which will create a `CollectedData...` file]
  id6[Have you refined some labels from the most recent iteration and saved already?]
  id7["All extracted frames are already saved in `CollectedData...`.
1. Hide or trash all `machinelabels` layers.
2. Then modify in and save `CollectedData`"]
  id8["
1. hide or trash all `machinelabels` layers except for the most recent.
2. Select most recent `machinelabels` and hit `e` to show edges.
3. Modify only in `machinelabels` and skip frames with labels without edges shown.
4. Save `machinelabels` layer, which will add data to `CollectedData`.
	- If you need to revisit this video later, ignore `machinelabels` and work only in `CollectedData`"]

  id1 -->|I need to manually label new frames \n or fix my labels|id2
  id1 ---->|I need to refine outlier frames \nfrom analyzed videos|id3
  id2 -->id4
  id3 -->|I only have a `machinelabels...` file|id5
  id3 ---->|I have both `machinelabels` and `CollectedData` files|id6
  id6 -->|yes|id7
  id6 ---->|no, I just extracted outliers|id8
```
>>>>>>> 7c89a39d

### Labeling multiple image folders

Labeling multiple image folders has to be done in sequence; i.e., only one image folder can be opened at a time.
After labeling the images of a particular folder is done and the associated *Points layer* has been saved, *all* layers should be removed from the layers list (lower left pane on the GUI) by selecting them and clicking on the trashcan icon.
Now, another image folder can be labeled, following the process described in *1*, *2*, or *3*, depending on the particular image folder.


### Defining cropping coordinates

Prior to defining cropping coordinates, two elements should be loaded in the GUI:
a video and the DLC project's `config.yaml` file (into which the crop dimensions will be stored).
Then it suffices to add a `Shapes layer`, draw a `rectangle` in it with the desired area,
and hit the button `Store crop coordinates`; coordinates are automatically written to the configuration file.


## Contributing

Contributions are very welcome. Tests can be run with [tox], please ensure
the coverage at least stays the same before you submit a pull request.

To locally install the code, please git clone the repo and then run `pip install -e .`

## License

Distributed under the terms of the [BSD-3] license,
"napari-deeplabcut" is free and open source software.

## Issues

If you encounter any problems, please [file an issue] along with a detailed description.

[file an issue]: https://github.com/DeepLabCut/napari-deeplabcut/issues


## Acknowledgements


This [napari] plugin was generated with [Cookiecutter] using [@napari]'s [cookiecutter-napari-plugin] template. We thank the Chan Zuckerberg Initiative (CZI) for funding the initial development of this work!

<!--
Don't miss the full getting started guide to set up your new package:
https://github.com/napari/cookiecutter-napari-plugin#getting-started

and review the napari docs for plugin developers:
https://napari.org/plugins/stable/index.html
-->


[napari]: https://github.com/napari/napari
[Cookiecutter]: https://github.com/audreyr/cookiecutter
[@napari]: https://github.com/napari
[cookiecutter-napari-plugin]: https://github.com/napari/cookiecutter-napari-plugin
[BSD-3]: http://opensource.org/licenses/BSD-3-Clause
[tox]: https://tox.readthedocs.io/en/latest/
[pip]: https://pypi.org/project/pip/
[PyPI]: https://pypi.org/<|MERGE_RESOLUTION|>--- conflicted
+++ resolved
@@ -19,20 +19,16 @@
 
 
 ## Installation
-<<<<<<< HEAD
-In your env with deeplabcut, you can install `napari-deeplabcut` via [pip]:
-=======
 
 If you installed DeepLabCut[gui], this plugin is already installed. However, you can also use this as a stand-alone keypoint annotator without using DeepLabCut. Instructions below!
 
 Start by installing PySide6 with `pip install "pyside6<6.3.2"`; this is the library we now use to build GUIs.
 
 You can then install `napari-deeplabcut` via [pip]:
->>>>>>> 7c89a39d
 
     pip install napari-deeplabcut
 
-and pip install PyQt5
+
 
 Alternatively, to install the latest development version, run:
 
@@ -137,13 +133,11 @@
 
     Drop an image folder as in *1*, manually add a *shapes layer*. Then select the *rectangle* in the layer controls (top left pane),
     and start drawing rectangles over the images. Masks and rectangle vertices are saved as described in [Save Layers](#save-layers).
-<<<<<<< HEAD
-    Note that masks can be reloaded and edited at a later stage by dropping the `vertices.csv` file onto the canvas. 
+    Note that masks can be reloaded and edited at a later stage by dropping the `vertices.csv` file onto the canvas.
 
 5. **Detect Outliers to Refine Labels**
     Open napari as described in [Usage](#usage) and open the `CollectedData_<ScorerName>.h5` file. Click on the button cluster and wait a few seconds. It will show a new layer with the cluster. You can click on a point and see the image on the right with the keypoints. If you decided to refine that frame, click show img and refine them. You can go back to the cluster layer by clicking on close img and refine another image. When you're done, you need to do ctl s to save it. And now you can retrain the network!
-=======
-    Note that masks can be reloaded and edited at a later stage by dropping the `vertices.csv` file onto the canvas.
+
 
 ### Workflow flowchart
 
@@ -174,7 +168,6 @@
   id6 -->|yes|id7
   id6 ---->|no, I just extracted outliers|id8
 ```
->>>>>>> 7c89a39d
 
 ### Labeling multiple image folders
 
