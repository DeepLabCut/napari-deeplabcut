--- conflicted
+++ resolved
@@ -1,11 +1,6 @@
 [metadata]
 name = napari-deeplabcut
-<<<<<<< HEAD
-version = 0.0.1
-description = napari + DeepLabCut annotation tool
-=======
 description =napari + DeepLabCut annotation tool
->>>>>>> 0ceba4f2
 long_description = file: README.md
 long_description_content_type = text/markdown
 url = https://github.com/DeepLabCut/napari-deeplabcut
@@ -45,6 +40,7 @@
     pyyaml
     qtpy>=2.4
     scikit-image
+    scikit-learn
     scipy
     tables
 python_requires = >=3.9
