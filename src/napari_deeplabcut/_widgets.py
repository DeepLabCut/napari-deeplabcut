import logging
import os
from collections import defaultdict
from functools import partial
import numpy as np
import pandas as pd
from matplotlib.backends.backend_qt5agg import FigureCanvasQTAgg as FigureCanvas
from matplotlib.figure import Figure
from types import MethodType
from typing import Optional, Sequence, Union
from napari.layers import Image, Points
from collections import defaultdict, namedtuple
from copy import deepcopy
from datetime import datetime
from functools import partial, cached_property
from math import ceil, log10
import matplotlib.pyplot as plt
import matplotlib.style as mplstyle
import napari
import pandas as pd
from pathlib import Path
from types import MethodType
from typing import Optional, Sequence, Union

from matplotlib.backends.backend_qtagg import FigureCanvas, NavigationToolbar2QT

import numpy as np
import qtpy.QtCore as QtCore
from napari._qt.widgets.qt_welcome import QtWelcomeLabel
from napari.layers import Image, Points, Shapes, Tracks
from napari.layers.points._points_key_bindings import register_points_action
from napari.layers.utils import color_manager
from napari.layers.utils.layer_utils import _features_to_properties
from napari.utils.events import Event
from napari.utils.history import get_save_history, update_save_history
from qtpy.QtCore import Qt, QTimer, Signal, QPoint, QSettings, QSize
from qtpy.QtGui import QPainter, QAction, QCursor, QIcon
from qtpy.QtSvgWidgets import QSvgWidget
from qtpy.QtWidgets import (
    QButtonGroup,
    QCheckBox,
    QComboBox,
    QDialog,
    QFileDialog,
    QGroupBox,
    QGridLayout,
    QHBoxLayout,
    QLabel,
    QMessageBox,
    QPushButton,
    QRadioButton,
    QScrollArea,
    QSizePolicy,
    QSlider,
    QStyle,
    QStyleOption,
    QVBoxLayout,
    QWidget,
    QPushButton,
)

from napari_deeplabcut.kmeans import cluster_data
from napari_deeplabcut import keypoints
<<<<<<< HEAD
from napari_deeplabcut.misc import to_os_dir_sep, find_project_name


class Worker(QtCore.QObject):
    started = QtCore.Signal()
    finished = QtCore.Signal()
    value = QtCore.Signal(object)

    def __init__(self, func):
        super().__init__()
        self.func = func

    def run(self):
        out = self.func()
        self.value.emit(out)
        self.finished.emit()


def move_to_separate_thread(func):
    thread = QtCore.QThread()
    worker = Worker(func)
    worker.moveToThread(thread)
    thread.started.connect(worker.run)
    worker.finished.connect(thread.quit)
    worker.finished.connect(worker.deleteLater)
    worker.finished.connect(thread.deleteLater)
    return worker, thread
from napari_deeplabcut._reader import _load_config
=======
from napari_deeplabcut._reader import (
    _load_config,
    _load_superkeypoints_diagram,
    _load_superkeypoints,
    is_video,
)
>>>>>>> 0ceba4f2
from napari_deeplabcut._writer import _write_config, _write_image, _form_df
from napari_deeplabcut.misc import (
    encode_categories,
    to_os_dir_sep,
    guarantee_multiindex_rows,
    build_color_cycles,
)

Tip = namedtuple("Tip", ["msg", "pos"])


class Shortcuts(QDialog):
    """Opens a window displaying available napari-deeplabcut shortcuts"""

    def __init__(self, parent):
        super().__init__(parent=parent)
        self.setParent(parent)
        self.setWindowTitle("Shortcuts")

        image_path = str(Path(__file__).parent / "assets" / "napari_shortcuts.svg")

        vlayout = QVBoxLayout()
        svg_widget = QSvgWidget(image_path)
        svg_widget.setStyleSheet("background-color: white;")
        vlayout.addWidget(svg_widget)
        self.setLayout(vlayout)


class Tutorial(QDialog):
    def __init__(self, parent):
        super().__init__(parent=parent)
        self.setParent(parent)
        self.setWindowTitle("Tutorial")
        self.setModal(True)
        self.setStyleSheet("background:#361AE5")
        self.setAttribute(Qt.WA_DeleteOnClose)
        self.setWindowOpacity(0.95)
        self.setWindowFlags(self.windowFlags() | Qt.WindowCloseButtonHint)

        self._current_tip = -1
        self._tips = [
            Tip(
                "Load a folder of annotated data\n(and optionally a config file if labeling from scratch)\nfrom the menu File > Open File or Open Folder.\nAlternatively, files and folders of images can be dragged\nand dropped onto the main window.",
                (0.35, 0.15),
            ),
            Tip(
                "Data layers will be listed at the bottom left;\ntheir visibility can be toggled by clicking on the small eye icon.",
                (0.1, 0.65),
            ),
            Tip(
                "Corresponding layer controls can be found at the top left.\nSwitch between labeling and selection mode using the numeric keys 2 and 3,\nor clicking on the + or -> icons.",
                (0.1, 0.2),
            ),
            Tip(
                "There are three keypoint labeling modes:\nthe key M can be used to cycle between them.",
                (0.65, 0.05),
            ),
            Tip(
                "When done labeling, save your data by selecting the Points layer\nand hitting Ctrl+S (or File > Save Selected Layer(s)...).",
                (0.1, 0.65),
            ),
            Tip(
                "Read more at <a href='https://github.com/DeepLabCut/napari-deeplabcut#usage'>napari-deeplabcut</a>",
                (0.4, 0.4),
            ),
        ]

        vlayout = QVBoxLayout()
        self.message = QLabel("💡\n\nLet's get started with a quick walkthrough!")
        self.message.setTextInteractionFlags(Qt.LinksAccessibleByMouse)
        self.message.setOpenExternalLinks(True)
        vlayout.addWidget(self.message)

        nav_layout = QHBoxLayout()
        self.prev_button = QPushButton("<")
        self.prev_button.clicked.connect(self.prev_tip)
        nav_layout.addWidget(self.prev_button)
        self.next_button = QPushButton(">")
        self.next_button.clicked.connect(self.next_tip)
        nav_layout.addWidget(self.next_button)

        self.update_nav_buttons()

        hlayout = QHBoxLayout()
        self.count = QLabel("")
        hlayout.addWidget(self.count)
        hlayout.addLayout(nav_layout)
        vlayout.addLayout(hlayout)
        self.setLayout(vlayout)

    def prev_tip(self):
        self._current_tip = (self._current_tip - 1) % len(self._tips)
        self.update_tip()
        self.update_nav_buttons()

    def next_tip(self):
        self._current_tip = (self._current_tip + 1) % len(self._tips)
        self.update_tip()
        self.update_nav_buttons()

    def update_tip(self):
        tip = self._tips[self._current_tip]
        msg = tip.msg
        if (
            self._current_tip < len(self._tips) - 1
        ):  # No emoji in the last tip otherwise the hyperlink breaks
            msg = "💡\n\n" + msg
        self.message.setText(msg)
        self.count.setText(f"Tip {self._current_tip + 1}|{len(self._tips)}")
        self.adjustSize()
        xrel, yrel = tip.pos
        geom = self.parent().geometry()
        p = QPoint(
            int(geom.left() + geom.width() * xrel),
            int(geom.top() + geom.height() * yrel),
        )
        self.move(p)

    def update_nav_buttons(self):
        self.prev_button.setEnabled(self._current_tip > 0)
        self.next_button.setEnabled(self._current_tip < len(self._tips) - 1)


def _get_and_try_preferred_reader(
    self,
    dialog,
    *args,
):
    try:
        self.viewer.open(
            dialog._current_file,
            plugin="napari-deeplabcut",
        )
    except ValueError:
        self.viewer.open(
            dialog._current_file,
            plugin="builtins",
        )


# Hack to avoid napari's silly variable type guess,
# where property is understood as continuous if
# there are more than 16 unique categories...
def guess_continuous(property):
    if issubclass(property.dtype.type, np.floating):
        return True
    else:
        return False


color_manager.guess_continuous = guess_continuous


def _paste_data(self, store):
    """Paste only currently unannotated data."""
    features = self._clipboard.pop("features", None)
    if features is None:
        return

    unannotated = [
        keypoints.Keypoint(label, id_) not in store.annotated_keypoints
        for label, id_ in zip(features["label"], features["id"])
    ]
    if not any(unannotated):
        return

    new_features = features.iloc[unannotated]
    indices_ = self._clipboard.pop("indices")
    text_ = self._clipboard.pop("text")
    self._clipboard = {k: v[unannotated] for k, v in self._clipboard.items()}
    self._clipboard["features"] = new_features
    self._clipboard["indices"] = indices_
    if text_ is not None:
        new_text = {
            "string": text_["string"][unannotated],
            "color": text_["color"],
        }
        self._clipboard["text"] = new_text

    npoints = len(self._view_data)
    totpoints = len(self.data)

    if len(self._clipboard.keys()) > 0:
        not_disp = self._slice_input.not_displayed
        data = deepcopy(self._clipboard["data"])
        offset = [
            self._slice_indices[i] - self._clipboard["indices"][i] for i in not_disp
        ]
        data[:, not_disp] = data[:, not_disp] + np.array(offset)
        self._data = np.append(self.data, data, axis=0)
        self._shown = np.append(self.shown, deepcopy(self._clipboard["shown"]), axis=0)
        self._size = np.append(self.size, deepcopy(self._clipboard["size"]), axis=0)
        self._symbol = np.append(
            self.symbol, deepcopy(self._clipboard["symbol"]), axis=0
        )

        self._feature_table.append(self._clipboard["features"])

        self.text._paste(**self._clipboard["text"])

        self._edge_width = np.append(
            self.edge_width,
            deepcopy(self._clipboard["edge_width"]),
            axis=0,
        )
        self._edge._paste(
            colors=self._clipboard["edge_color"],
            properties=_features_to_properties(self._clipboard["features"]),
        )
        self._face._paste(
            colors=self._clipboard["face_color"],
            properties=_features_to_properties(self._clipboard["features"]),
        )

        self._selected_view = list(
            range(npoints, npoints + len(self._clipboard["data"]))
        )
        self._selected_data = set(
            range(totpoints, totpoints + len(self._clipboard["data"]))
        )
        self.refresh()


# Hack to save a KeyPoints layer without showing the Save dialog
def _save_layers_dialog(self, selected=False):
    """Save layers (all or selected) to disk, using ``LayerList.save()``.
    Parameters
    ----------
    selected : bool
        If True, only layers that are selected in the viewer will be saved.
        By default, all layers are saved.
    """
    selected_layers = list(self.viewer.layers.selection)
    msg = ""
    if not len(self.viewer.layers):
        msg = "There are no layers in the viewer to save."
    elif selected and not len(selected_layers):
        msg = "Please select a Points layer to save."
    if msg:
        QMessageBox.warning(self, "Nothing to save", msg, QMessageBox.Ok)
        return
    if len(selected_layers) == 1 and isinstance(selected_layers[0], Points):
        self.viewer.layers.save("", selected=True, plugin="napari-deeplabcut")
        self.viewer.status = "Data successfully saved"
    else:
        dlg = QFileDialog()
        hist = get_save_history()
        dlg.setHistory(hist)
        filename, _ = dlg.getSaveFileName(
            caption=f'Save {"selected" if selected else "all"} layers',
            dir=hist[0],  # home dir by default
        )
        if filename:
            self.viewer.layers.save(filename, selected=selected)
        else:
            return
    self._is_saved = True
    self.last_saved_label.setText(
        f'Last saved at {str(datetime.now().time()).split(".")[0]}'
    )
    self.last_saved_label.show()


def on_close(self, event, widget):
    if widget._stores and not widget._is_saved:
        choice = QMessageBox.warning(
            widget,
            "Warning",
            "Data were not saved. Are you certain you want to leave?",
            QMessageBox.Yes | QMessageBox.No,
        )
        if choice == QMessageBox.Yes:
            event.accept()
        else:
            event.ignore()
    else:
        event.accept()


# Class taken from https://github.com/matplotlib/napari-matplotlib/blob/53aa5ec95c1f3901e21dedce8347d3f95efe1f79/src/napari_matplotlib/base.py#L309
class NapariNavigationToolbar(NavigationToolbar2QT):
    """Custom Toolbar style for Napari."""

    def __init__(self, *args, **kwargs):  # type: ignore[no-untyped-def]
        super().__init__(*args, **kwargs)
        self.setIconSize(QSize(28, 28))

    def _update_buttons_checked(self) -> None:
        """Update toggle tool icons when selected/unselected."""
        super()._update_buttons_checked()
        icon_dir = self.parentWidget()._get_path_to_icon()

        # changes pan/zoom icons depending on state (checked or not)
        if "pan" in self._actions:
            if self._actions["pan"].isChecked():
                self._actions["pan"].setIcon(
                    QIcon(os.path.join(icon_dir, "Pan_checked.png"))
                )
            else:
                self._actions["pan"].setIcon(QIcon(os.path.join(icon_dir, "Pan.png")))
        if "zoom" in self._actions:
            if self._actions["zoom"].isChecked():
                self._actions["zoom"].setIcon(
                    QIcon(os.path.join(icon_dir, "Zoom_checked.png"))
                )
            else:
                self._actions["zoom"].setIcon(QIcon(os.path.join(icon_dir, "Zoom.png")))


class KeypointMatplotlibCanvas(QWidget):
    """
    Class about matplotlib canvas in which I will draw the keypoints over a range of frames
    It will be at the bottom of the screen and will use the keypoints from the range of frames to plot them on a x-y time series.
    """

    def __init__(self, napari_viewer, parent=None):
        super().__init__(parent=parent)

        self.viewer = napari_viewer
        with mplstyle.context(self.mpl_style_sheet_path):
            self.canvas = FigureCanvas()
            self.canvas.figure.set_layout_engine("constrained")
            self.ax = self.canvas.figure.subplots()
        self.toolbar = NapariNavigationToolbar(self.canvas, parent=self)
        self._replace_toolbar_icons()
        self.canvas.mpl_connect("button_press_event", self.on_doubleclick)
        self.vline = self.ax.axvline(0, 0, 1, color="k", linestyle="--")
        self.ax.set_xlabel("Frame")
        self.ax.set_ylabel("Y position")
        # Add a slot to specify the range of frames to plot
        self.slider = QSlider(Qt.Horizontal)
        self.slider.setMinimum(50)
        self.slider.setMaximum(10000)
        self.slider.setValue(50)
        self.slider.setTickPosition(QSlider.TicksBelow)
        self.slider.setTickInterval(50)
        self.slider_value = QLabel(str(self.slider.value()))
        self._window = self.slider.value()
        # Connect slider to window setter
        self.slider.valueChanged.connect(self.set_window)

        layout = QVBoxLayout()
        layout.addWidget(self.canvas)
        layout.addWidget(self.toolbar)
        layout2 = QHBoxLayout()
        layout2.addWidget(self.slider)
        layout2.addWidget(self.slider_value)

        layout.addLayout(layout2)
        self.setLayout(layout)

        self.frames = []
        self.keypoints = []
        self.df = None
        # Make widget larger
        self.setMinimumHeight(300)
        # connect sliders to update plot
        self.viewer.dims.events.current_step.connect(self.update_plot_range)

        # Run update plot range once to initialize the plot
        self._n = 0
        self.update_plot_range(
            Event(type_name="", value=[self.viewer.dims.current_step[0]])
        )

        self.viewer.layers.events.inserted.connect(self._load_dataframe)
        self._lines = {}

    def on_doubleclick(self, event):
        if event.dblclick:
            show = list(self._lines.values())[0][0].get_visible()
            for lines in self._lines.values():
                for l in lines:
                    l.set_visible(not show)
            self._refresh_canvas(value=self._n)

    def _napari_theme_has_light_bg(self) -> bool:
        """
        Does this theme have a light background?

        Returns
        -------
        bool
            True if theme's background colour has hsl lighter than 50%, False if darker.
        """
        theme = napari.utils.theme.get_theme(self.viewer.theme, as_dict=False)
        _, _, bg_lightness = theme.background.as_hsl_tuple()
        return bg_lightness > 0.5

    @property
    def mpl_style_sheet_path(self) -> Path:
        """
        Path to the set Matplotlib style sheet.
        """
        if self._napari_theme_has_light_bg():
            return Path(__file__).parent / "styles" / "light.mplstyle"
        else:
            return Path(__file__).parent / "styles" / "dark.mplstyle"

    def _get_path_to_icon(self) -> Path:
        """
        Get the icons directory (which is theme-dependent).

        Icons modified from
        https://github.com/matplotlib/matplotlib/tree/main/lib/matplotlib/mpl-data/images
        """
        icon_root = Path(__file__).parent / "assets"
        if self._napari_theme_has_light_bg():
            return icon_root / "black"
        else:
            return icon_root / "white"

    def _replace_toolbar_icons(self) -> None:
        """
        Modifies toolbar icons to match the napari theme, and add some tooltips.
        """
        icon_dir = self._get_path_to_icon()
        for action in self.toolbar.actions():
            text = action.text()
            if text == "Pan":
                action.setToolTip(
                    "Pan/Zoom: Left button pans; Right button zooms; "
                    "Click once to activate; Click again to deactivate"
                )
            if text == "Zoom":
                action.setToolTip(
                    "Zoom to rectangle; Click once to activate; "
                    "Click again to deactivate"
                )
            if len(text) > 0:  # i.e. not a separator item
                icon_path = os.path.join(icon_dir, text + ".png")
                action.setIcon(QIcon(icon_path))

    def _load_dataframe(self):
        points_layer = None
        for layer in self.viewer.layers:
            if isinstance(layer, Points):
                points_layer = layer
                break

        if points_layer is None or ~np.any(points_layer.data):
            return

        self.show()  # Silly hack so the window does not hang the first time it is shown
        self.hide()

        self.df = _form_df(
            points_layer.data,
            {
                "metadata": points_layer.metadata,
                "properties": points_layer.properties,
            },
        )
        for keypoint in self.df.columns.get_level_values("bodyparts").unique():
            y = self.df.xs((keypoint, "y"), axis=1, level=["bodyparts", "coords"])
            x = np.arange(len(y))
            color = points_layer.metadata["face_color_cycles"]["label"][keypoint]
            lines = self.ax.plot(x, y, color=color, label=keypoint)
            self._lines[keypoint] = lines

        self._refresh_canvas(value=self._n)

    def _toggle_line_visibility(self, keypoint):
        for artist in self._lines[keypoint]:
            artist.set_visible(not artist.get_visible())
        self._refresh_canvas(value=self._n)

    def _refresh_canvas(self, value):
        start = max(0, value - self._window // 2)
        end = min(value + self._window // 2, len(self.df))

        self.ax.set_xlim(start, end)
        self.vline.set_xdata([value])
        self.canvas.draw()

    def set_window(self, value):
        self._window = value
        self.slider_value.setText(str(value))
        self.update_plot_range(Event(type_name="", value=[self._n]))

    def update_plot_range(self, event):
        value = event.value[0]
        self._n = value

        if self.df is None:
            return

        self._refresh_canvas(value)


class KeypointControls(QWidget):
    def __init__(self, napari_viewer):
        super().__init__()
        self._is_saved = False

        self.viewer = napari_viewer
        self.viewer.layers.events.inserted.connect(self.on_insert)
        self.viewer.layers.events.removed.connect(self.on_remove)
        self.viewer.window.qt_viewer._get_and_try_preferred_reader = MethodType(
            _get_and_try_preferred_reader,
            self.viewer.window.qt_viewer,
        )

        status_bar = self.viewer.window._qt_window.statusBar()
        self.last_saved_label = QLabel("")
        self.last_saved_label.hide()
        status_bar.addPermanentWidget(self.last_saved_label)

        # Hack napari's Welcome overlay to show more relevant instructions
        overlay = self.viewer.window._qt_viewer._welcome_widget
        welcome_widget = overlay.layout().itemAt(1).widget()
        welcome_widget.deleteLater()
        w = QtWelcomeWidget(None)
        overlay._overlay = w
        overlay.addWidget(w)
        overlay._overlay.sig_dropped.connect(overlay.sig_dropped)

        self._color_mode = keypoints.ColorMode.default()
        self._label_mode = keypoints.LabelMode.default()

        # Hold references to the KeypointStores
        self._stores = {}
        # Intercept close event if data were not saved
        self.viewer.window._qt_window.closeEvent = partial(
            on_close,
            self.viewer.window._qt_window,
            widget=self,
        )

        # Storage for extra image metadata that are relevant to other layers.
        # These are updated anytime images are added to the Viewer
        # and passed on to the other layers upon creation.
        self._images_meta = dict()

        # Add some more controls
        self._layout = QVBoxLayout(self)
        self._menus = []
        self._layer_to_menu = {}
        self.viewer.layers.selection.events.active.connect(self.on_active_layer_change)

        self._video_group = self._form_video_action_menu()
        self.video_widget = self.viewer.window.add_dock_widget(
            self._video_group, name="video", area="right"
        )
        self.video_widget.setVisible(False)

        # form helper display
        self._keypoint_mapping_button = None
        self._func_id = None
        help_buttons = self._form_help_buttons()
        self._layout.addLayout(help_buttons)

        grid = QGridLayout()
        self._trail_cb = QCheckBox("Show trails", parent=self)
        self._trail_cb.setToolTip("toggle trails visibility")
        self._trail_cb.setChecked(False)
        self._trail_cb.setEnabled(False)
        self._trail_cb.stateChanged.connect(self._show_trails)
        self._trails = None

        self._matplotlib_canvas = KeypointMatplotlibCanvas(self.viewer)
        self._matplotlib_cb = QCheckBox("Show matplotlib canvas", parent=self)
        self._matplotlib_cb.setToolTip("toggle matplotlib canvas visibility")
        self._matplotlib_cb.stateChanged.connect(self._show_matplotlib_canvas)
        self._matplotlib_cb.setChecked(False)
        self._matplotlib_cb.setEnabled(False)
        self._view_scheme_cb = QCheckBox("Show color scheme", parent=self)

        grid.addWidget(self._matplotlib_cb, 0, 0)
        grid.addWidget(self._trail_cb, 1, 0)
        grid.addWidget(self._view_scheme_cb, 2, 0)

        self._layout.addLayout(grid)

        # form buttons for selection of annotation mode
        self._radio_box, self._radio_group = self._form_mode_radio_buttons()
        self._radio_box.setEnabled(False)

        # form color scheme display + color mode selector
        self._color_grp, self._color_mode_selector = self._form_color_mode_selector()
        self._color_grp.setEnabled(False)
        self._display = ColorSchemeDisplay(parent=self)
        self._color_scheme_display = self._form_color_scheme_display(self.viewer)
        self._view_scheme_cb.toggled.connect(self._show_color_scheme)
        self._view_scheme_cb.toggle()
        self._display.added.connect(
            lambda w: w.part_label.clicked.connect(
                self._matplotlib_canvas._toggle_line_visibility
            ),
        )

        # Substitute default menu action with custom one
        for action in self.viewer.window.file_menu.actions()[::-1]:
            action_name = action.text().lower()
            if "save selected layer" in action_name:
                action.triggered.disconnect()
                action.triggered.connect(
                    lambda: _save_layers_dialog(
                        self,
                        selected=True,
                    )
                )
            elif "save all layers" in action_name:
                self.viewer.window.file_menu.removeAction(action)

        # Add action to show the walkthrough again
        launch_tutorial = QAction("&Launch Tutorial", self)
        launch_tutorial.triggered.connect(self.start_tutorial)
        self.viewer.window.view_menu.addAction(launch_tutorial)

        # Add action to view keyboard shortcuts
        display_shortcuts_action = QAction("&Shortcuts", self)
        display_shortcuts_action.triggered.connect(self.display_shortcuts)
        self.viewer.window.help_menu.addAction(display_shortcuts_action)

        # Hide some unused viewer buttons
        self.viewer.window._qt_viewer.viewerButtons.gridViewButton.hide()
        self.viewer.window._qt_viewer.viewerButtons.rollDimsButton.hide()
        self.viewer.window._qt_viewer.viewerButtons.transposeDimsButton.hide()
        self.viewer.window._qt_viewer.layerButtons.newPointsButton.setDisabled(True)
        self.viewer.window._qt_viewer.layerButtons.newLabelsButton.setDisabled(True)

        if self.settings.value("first_launch", True) and not os.environ.get(
            "hide_tutorial", False
        ):
            QTimer.singleShot(10, self.start_tutorial)
            self.settings.setValue("first_launch", False)

        # Slightly delay docking so it is shown underneath the KeypointsControls widget
        QTimer.singleShot(10, self.silently_dock_matplotlib_canvas)

    def silently_dock_matplotlib_canvas(self):
        self.viewer.window.add_dock_widget(self._matplotlib_canvas, name="Trajectory plot", area="right")
        self._matplotlib_canvas.hide()

    @cached_property
    def settings(self):
        return QSettings()

    def load_superkeypoints_diagram(self):
        points_layer = None
        for layer in self.viewer.layers:
            if isinstance(layer, Points):
                points_layer = layer
                break

        if points_layer is None:
            return

        tables = deepcopy(points_layer.metadata.get("tables", {}))
        if not tables:
            return

        super_animal, table = tables.popitem()
        layer_data = _load_superkeypoints_diagram(super_animal)
        self.viewer.add_image(layer_data[0], metadata=layer_data[1])
        superkpts_dict = _load_superkeypoints(super_animal)
        xy = []
        labels = []
        for kpt_ref, kpt_super in table.items():
            xy.append([0.0, *superkpts_dict[kpt_super]])
            labels.append(kpt_ref)
        points_layer.data = np.array(xy)
        properties = deepcopy(points_layer.properties)
        properties["label"] = np.array(labels)
        points_layer.properties = properties
        self._keypoint_mapping_button.setText("Map keypoints")
        self._keypoint_mapping_button.clicked.disconnect(self._func_id)
        self._keypoint_mapping_button.clicked.connect(
            lambda: self._map_keypoints(super_animal)
        )

    def _map_keypoints(self, super_animal: str):
        points_layer = None
        for layer in self.viewer.layers:
            if isinstance(layer, Points) and layer.metadata.get("tables"):
                points_layer = layer
                break

        if points_layer is None or ~np.any(points_layer.data):
            return

        xy = points_layer.data[:, 1:3]
        superkpts_dict = _load_superkeypoints(super_animal)
        xy_ref = np.c_[[val for val in superkpts_dict.values()]]
        neighbors = keypoints._find_nearest_neighbors(xy, xy_ref)
        found = neighbors != -1
        if ~np.any(found):
            return

        project_path = points_layer.metadata["project"]
        config_path = str(Path(project_path) / "config.yaml")
        cfg = _load_config(config_path)
        conversion_tables = cfg.get("SuperAnimalConversionTables", {})
        conversion_tables[super_animal] = dict(
            zip(
                map(
                    str, points_layer.metadata["header"].bodyparts
                ),  # Needed to fix an ugly yaml RepresenterError
                map(str, list(np.array(list(superkpts_dict))[neighbors[found]])),
            )
        )
        _write_config(config_path, cfg)
        self.viewer.status = "Mapping to superkeypoint set successfully saved"

    def start_tutorial(self):
        Tutorial(self.viewer.window._qt_window.current()).show()

    def display_shortcuts(self):
        Shortcuts(self.viewer.window._qt_window.current()).show()

    def _move_image_layer_to_bottom(self, index):
        if (ind := index) != 0:
            self.viewer.layers.move_selected(ind, 0)
            self.viewer.layers.select_next()  # Auto-select the Points layer

    def _show_color_scheme(self):
        show = self._view_scheme_cb.isChecked()
        self._color_scheme_display.setVisible(show)

    def _show_trails(self, state):
        if Qt.CheckState(state) == Qt.CheckState.Checked:
            if self._trails is None:
                store = list(self._stores.values())[0]
                categories = store.layer.properties["id"]
                if not categories[0]:  # Single animal data
                    categories = store.layer.properties["label"]
                inds = encode_categories(categories)
                temp = np.c_[inds, store.layer.data]
                cmap = "viridis"
                for layer in self.viewer.layers:
                    if isinstance(layer, Points) and layer.metadata:
                        cmap = layer.metadata["colormap_name"]
                self._trails = self.viewer.add_tracks(
                    temp,
                    tail_length=50,
                    head_length=50,
                    tail_width=6,
                    name="trails",
                    colormap=cmap,
                )
            self._trails.visible = True
        elif self._trails is not None:
            self._trails.visible = False

    def _show_matplotlib_canvas(self, state):
        if Qt.CheckState(state) == Qt.CheckState.Checked:
            self._matplotlib_canvas.show()
            self.viewer.window._qt_window.update()
        else:
            self._matplotlib_canvas.hide()

    def _form_video_action_menu(self):
        group_box = QGroupBox("Video")
        layout = QVBoxLayout()
        extract_button = QPushButton("Extract frame")
        extract_button.clicked.connect(self._extract_single_frame)
        layout.addWidget(extract_button)
        crop_button = QPushButton("Store crop coordinates")
        crop_button.clicked.connect(self._store_crop_coordinates)
        layout.addWidget(crop_button)
        group_box.setLayout(layout)
        return group_box

    def _form_help_buttons(self):
        layout = QVBoxLayout()
        show_shortcuts = QPushButton("View shortcuts")
        show_shortcuts.clicked.connect(self.display_shortcuts)
        layout.addWidget(show_shortcuts)
        tutorial = QPushButton("Start tutorial")
        tutorial.clicked.connect(self.start_tutorial)
        layout.addWidget(tutorial)
        self._keypoint_mapping_button = QPushButton("Load superkeypoints diagram")
        self._func_id = self._keypoint_mapping_button.clicked.connect(
            self.load_superkeypoints_diagram
        )
        self._keypoint_mapping_button.hide()
        layout.addWidget(self._keypoint_mapping_button)
        return layout

    def _extract_single_frame(self, *args):
        image_layer = None
        points_layer = None
        for layer in self.viewer.layers:
            if isinstance(layer, Image):
                image_layer = layer
            elif isinstance(layer, Points):
                points_layer = layer
        if image_layer is not None:
            ind = self.viewer.dims.current_step[0]
            frame = image_layer.data[ind]
            n_frames = image_layer.data.shape[0]
            name = f"img{str(ind).zfill(int(ceil(log10(n_frames))))}.png"
            output_path = os.path.join(image_layer.metadata["root"], name)
            _write_image(frame, str(output_path))

            # If annotations were loaded, they should be written to a machinefile.h5 file
            if points_layer is not None:
                df = _form_df(
                    points_layer.data,
                    {
                        "metadata": points_layer.metadata,
                        "properties": points_layer.properties,
                    },
                )
                df = df.iloc[ind : ind + 1]
                df.index = pd.MultiIndex.from_tuples([Path(output_path).parts[-3:]])
                filepath = os.path.join(
                    image_layer.metadata["root"], "machinelabels-iter0.h5"
                )
                if Path(filepath).is_file():
                    df_prev = pd.read_hdf(filepath)
                    guarantee_multiindex_rows(df_prev)
                    df = pd.concat([df_prev, df])
                    df = df[~df.index.duplicated(keep="first")]
                df.to_hdf(filepath, key="machinelabels")

    def _store_crop_coordinates(self, *args):
        if not (project_path := self._images_meta.get("project")):
            return
        for layer in self.viewer.layers:
            if isinstance(layer, Shapes):
                try:
                    ind = layer.shape_type.index("rectangle")
                except ValueError:
                    return
                bbox = layer.data[ind][:, 1:]
                h = self.viewer.dims.range[2][1]
                bbox[:, 0] = h - bbox[:, 0]
                bbox = np.clip(bbox, 0, a_max=None).astype(int)
                y1, x1 = bbox.min(axis=0)
                y2, x2 = bbox.max(axis=0)
                temp = {"crop": ", ".join(map(str, [x1, x2, y1, y2]))}
                config_path = os.path.join(project_path, "config.yaml")
                cfg = _load_config(config_path)
                cfg["video_sets"][
                    os.path.join(project_path, "videos", self._images_meta["name"])
                ] = temp
                _write_config(config_path, cfg)
                break

        self.add_clustering_buttons()

        # Initialize an empty canvas onto which to draw the images
        self.fig = Figure(tight_layout=True, dpi=100)
        self.fig.patch.set_facecolor("None")
        self.ax = self.fig.add_subplot(111)
        self.ax.invert_yaxis()
        self.ax.set_axis_off()
        self._im = None
        self._scatter = self.ax.scatter([], [])
        self.canvas = FigureCanvas(self.fig)

        self.show()

    def add_clustering_buttons(self):
        layout = QHBoxLayout()
        btn_cluster = QPushButton('cluster pose', self)
        btn_cluster.clicked.connect(self.on_click)
        btn_show = QPushButton('show img', self)
        btn_show.clicked.connect(self.on_click_show_img)
        btn_close = QPushButton('close img', self)
        btn_close.clicked.connect(self.on_click_close_img)
        layout.addWidget(btn_cluster)
        layout.addWidget(btn_show)
        layout.addWidget(btn_close)
        self._layout.addLayout(layout)

    def _show_clusters(self, input_):
        points, names = input_
        points[:, [0, 1]] = points[:, [1, 0]]
        colors = points[:, 2] + 1

        dict_prop_points = {'colorn': colors, 'frame': names}
        clust_layer = self.viewer.add_points(
            points[:, :2],
            size=8,
            name='cluster',
            features=dict_prop_points,
            face_color='colorn',
            face_colormap='plasma',
        )
        clust_layer.mode = 'select'

        self.viewer.window.add_dock_widget(self.canvas, name='frames')
        self.viewer.layers[0].visible = False

        self._df = pd.read_hdf(self.viewer.layers[0].source.path)
        self._df.index = ['/'.join(row) for row in list(self._df.index)]

        root = self.viewer.layers[0].metadata['root']
        filenames = list(self.viewer.layers[0].metadata['paths'])
        project_name = find_project_name(root)
        project_path = os.path.join(root.split(project_name)[0], project_name)

        @clust_layer.mouse_drag_callbacks.append
        def get_event(clust_layer, event):
            inds = list(clust_layer.selected_data)
            if not inds:
                return

            if len(inds) > 1:
                self.viewer.status = 'Please select only one data point.'
                return

            ind = inds[0]
            filename = clust_layer.properties['frame'][ind]
            bpts = self._df.loc[filename].to_numpy().reshape((-1, 2))
            self.step = filenames.index(filename)

            with Image_.open(os.path.join(project_path, filename)) as img:
                im = np.asarray(img)
                if self._im is None:
                    self._im = self.ax.imshow(im)
                else:
                    self._im.set_data(im)
                self._scatter.set_offsets(bpts)
                self.canvas.draw()

    def on_click(self):
        layer = self.viewer.layers.selection.active
        if not isinstance(layer, Points):
            print("Only Points layers can be clustered.")
            return

        func = partial(cluster_data, layer)
        self.worker, self.thread = move_to_separate_thread(func)
        self.worker.value.connect(self._show_clusters)
        self.thread.start()

    def on_click_show_img(self):
        self.viewer.layers[0].visible = True
        self.viewer.layers[1].visible = False
        self.viewer.dims.set_current_step(0, self.step)
        self.viewer.add_image(self._im.get_array(), name='image refine label')
        self.viewer.layers.move_selected(0, 2)

    def on_click_close_img(self):
        self.viewer.layers.remove('image refine label')
        self.viewer.layers.move_selected(0, 1)
        self.viewer.layers[0].visible = False
        self.viewer.layers[1].visible = True

    def _form_dropdown_menus(self, store):
        menu = KeypointsDropdownMenu(store)
        self.viewer.dims.events.current_step.connect(
            menu.smart_reset,
            position="last",
        )
        menu.smart_reset(event=None)
        self._menus.append(menu)
        self._layer_to_menu[store.layer] = len(self._menus) - 1
        layout = QVBoxLayout()
        layout.addWidget(menu)
        self._layout.addLayout(layout)

    def _form_mode_radio_buttons(self):
        group_box = QGroupBox("Labeling mode")
        layout = QHBoxLayout()
        group = QButtonGroup(self)
        for i, mode in enumerate(keypoints.LabelMode.__members__, start=1):
            btn = QRadioButton(mode.lower())
            btn.setToolTip(keypoints.TOOLTIPS[mode])
            group.addButton(btn, i)
            layout.addWidget(btn)
        group.button(1).setChecked(True)
        group_box.setLayout(layout)
        self._layout.addWidget(group_box)

        def _func():
            self.label_mode = group.checkedButton().text()

        group.buttonClicked.connect(_func)
        return group_box, group

    def _form_color_mode_selector(self):
        group_box = QGroupBox("Keypoint coloring mode")
        layout = QHBoxLayout()
        group = QButtonGroup(self)
        for i, mode in enumerate(keypoints.ColorMode.__members__, start=1):
            btn = QRadioButton(mode.lower())
            group.addButton(btn, i)
            layout.addWidget(btn)
        group.button(1).setChecked(True)
        group_box.setLayout(layout)
        self._layout.addWidget(group_box)

        def _func():
            self.color_mode = group.checkedButton().text()

        group.buttonClicked.connect(_func)
        return group_box, group

    def _form_color_scheme_display(self, viewer):
        self.viewer.layers.events.inserted.connect(self._update_color_scheme)
        return viewer.window.add_dock_widget(
            self._display, name="Color scheme reference", area="left"
        )

    def _update_color_scheme(self):
        def to_hex(nparray):
            a = np.array(nparray * 255, dtype=int)
            rgb2hex = lambda r, g, b, _: f"#{r:02x}{g:02x}{b:02x}"
            res = rgb2hex(*a)
            return res

        self._display.reset()
        mode = "label"
        if self.color_mode == str(keypoints.ColorMode.INDIVIDUAL):
            mode = "id"

        for layer in self.viewer.layers:
            if isinstance(layer, Points) and layer.metadata:
                self._display.update_color_scheme(
                    {
                        name: to_hex(color)
                        for name, color in layer.metadata["face_color_cycles"][
                            mode
                        ].items()
                    }
                )

    def _remap_frame_indices(self, layer):
        if not self._images_meta.get("paths"):
            return

        new_paths = [to_os_dir_sep(p) for p in self._images_meta["paths"]]
        paths = layer.metadata.get("paths")
        if paths is not None and np.any(layer.data):
            paths_map = dict(zip(range(len(paths)), map(to_os_dir_sep, paths)))
            # Discard data if there are missing frames
            missing = [i for i, path in paths_map.items() if path not in new_paths]
            if missing:
                if isinstance(layer.data, list):
                    inds_to_remove = [
                        i
                        for i, verts in enumerate(layer.data)
                        if verts[0, 0] in missing
                    ]
                else:
                    inds_to_remove = np.flatnonzero(np.isin(layer.data[:, 0], missing))
                layer.selected_data = inds_to_remove
                layer.remove_selected()
                for i in missing:
                    paths_map.pop(i)

            # Check now whether there are new frames
            temp = {k: new_paths.index(v) for k, v in paths_map.items()}
            data = layer.data
            if isinstance(data, list):
                for verts in data:
                    verts[:, 0] = np.vectorize(temp.get)(verts[:, 0])
            else:
                data[:, 0] = np.vectorize(temp.get)(data[:, 0])
            layer.data = data
        layer.metadata.update(self._images_meta)

    def on_insert(self, event):
        layer = event.source[-1]
<<<<<<< HEAD
        # FIXME Is the following necessary?
        if any(s in str(layer) for s in ('cluster', 'refine')):
            return

=======
        logging.debug(f"Inserting Layer {layer}")
>>>>>>> 0ceba4f2
        if isinstance(layer, Image):
            paths = layer.metadata.get("paths")
            if paths is None and is_video(layer.name):
                self.video_widget.setVisible(True)
            # Store the metadata and pass them on to the other layers
            self._images_meta.update(
                {
                    "paths": paths,
                    "shape": layer.level_shapes[0],
                    "root": layer.metadata["root"],
                    "name": layer.name,
                }
            )
            # Delay layer sorting
            QTimer.singleShot(
                10, partial(self._move_image_layer_to_bottom, event.index)
            )
        elif isinstance(layer, Points):
            # If the current Points layer comes from a config file, some have already
            # been added and the body part names are different from the existing ones,
            # then we update store's metadata and menus.
            if layer.metadata.get("project", "") and self._stores:
                new_metadata = layer.metadata.copy()

                keypoints_menu = self._menus[0].menus["label"]
                current_keypoint_set = set(
                    keypoints_menu.itemText(i) for i in range(keypoints_menu.count())
                )
                new_keypoint_set = set(new_metadata["header"].bodyparts)
                diff = new_keypoint_set.difference(current_keypoint_set)
                if diff:
                    answer = QMessageBox.question(
                        self, "", "Do you want to display the new keypoints only?"
                    )
                    if answer == QMessageBox.Yes:
                        self.viewer.layers[-2].shown = False

                    self.viewer.status = f"New keypoint{'s' if len(diff) > 1 else ''} {', '.join(diff)} found."
                    for _layer, store in self._stores.items():
                        _layer.metadata["header"] = new_metadata["header"]
                        store.layer = _layer

                    for menu in self._menus:
                        menu._map_individuals_to_bodyparts()
                        menu._update_items()

                # Remove the unnecessary layer newly added
                QTimer.singleShot(10, self.viewer.layers.pop)

                # Always update the colormap to reflect the one in the config.yaml file
                for _layer, store in self._stores.items():
                    _layer.metadata["face_color_cycles"] = new_metadata[
                        "face_color_cycles"
                    ]
                    _layer.face_color = "label"
                    _layer.face_color_cycle = new_metadata["face_color_cycles"]["label"]
                    _layer.events.face_color()
                    store.layer = _layer
                self._update_color_scheme()

                return

            if layer.metadata.get("tables", ""):
                self._keypoint_mapping_button.show()

            store = keypoints.KeypointStore(self.viewer, layer)
            self._stores[layer] = store
            # TODO Set default dir of the save file dialog
            if root := layer.metadata.get("root"):
                update_save_history(root)
            layer.metadata["controls"] = self
            layer.text.visible = False
            layer.bind_key("M", self.cycle_through_label_modes)
            layer.bind_key("F", self.cycle_through_color_modes)
            func = partial(_paste_data, store=store)
            layer._paste_data = MethodType(func, layer)
            layer.add = MethodType(keypoints._add, store)
            layer.events.add(query_next_frame=Event)
            layer.events.query_next_frame.connect(store._advance_step)
            layer.bind_key("Shift-Right", store._find_first_unlabeled_frame)
            layer.bind_key("Shift-Left", store._find_first_unlabeled_frame)

            layer.bind_key("Down", store.next_keypoint, overwrite=True)
            layer.bind_key("Up", store.prev_keypoint, overwrite=True)
            layer.face_color_mode = "cycle"
            self._form_dropdown_menus(store)

            self._images_meta.update(
                {
                    "project": layer.metadata.get("project"),
                }
            )
            self._radio_box.setEnabled(True)
            self._color_grp.setEnabled(True)
            self._trail_cb.setEnabled(True)
            self._matplotlib_cb.setEnabled(True)

            # Hide the color pickers, as colormaps are strictly defined by users
            controls = self.viewer.window.qt_viewer.dockLayerControls
            point_controls = controls.widget().widgets[layer]
            point_controls.faceColorEdit.hide()
            point_controls.edgeColorEdit.hide()
            point_controls.layout().itemAt(9).widget().hide()
            point_controls.layout().itemAt(11).widget().hide()
            # Hide out of slice checkbox
            point_controls.outOfSliceCheckBox.hide()
            point_controls.layout().itemAt(15).widget().hide()
            # Add dropdown menu for colormap picking
            colormap_selector = DropdownMenu(plt.colormaps, self)
            colormap_selector.update_to(layer.metadata["colormap_name"])
            colormap_selector.currentTextChanged.connect(self._update_colormap)
            point_controls.layout().addRow("colormap", colormap_selector)

        for layer_ in self.viewer.layers:
            if not isinstance(layer_, Image):
                self._remap_frame_indices(layer_)

    def on_remove(self, event):
        layer = event.value
        n_points_layer = sum(isinstance(l, Points) for l in self.viewer.layers)
        if isinstance(layer, Points) and n_points_layer == 0:
            if self._color_scheme_display is not None:
                self._display.reset()
            self._stores.pop(layer, None)
            while self._menus:
                menu = self._menus.pop()
                self._layout.removeWidget(menu)
                menu.deleteLater()
                menu.destroy()
            self._layer_to_menu = {}
            self._trail_cb.setEnabled(False)
            self._matplotlib_cb.setEnabled(False)
            self.last_saved_label.hide()
        elif isinstance(layer, Image):
            self._images_meta = dict()
            paths = layer.metadata.get("paths")
            if paths is None:
                self.video_widget.setVisible(False)
        elif isinstance(layer, Tracks):
            self._trail_cb.setChecked(False)
            self._matplotlib_cb.setChecked(False)
            self._trails = None

    def on_active_layer_change(self, event) -> None:
        """Updates the GUI when the active layer changes
        * Hides all KeypointsDropdownMenu that aren't for the selected layer
        * Sets the visibility of the "Color mode" box to True if the selected layer
            is a multi-animal one, or False otherwise
        """
        self._color_grp.setVisible(self._is_multianimal(event.value))
        menu_idx = -1
        if event.value is not None and isinstance(event.value, Points):
            menu_idx = self._layer_to_menu.get(event.value, -1)

        for idx, menu in enumerate(self._menus):
            if idx == menu_idx:
                menu.setHidden(False)
            else:
                menu.setHidden(True)

    def _update_colormap(self, colormap_name):
        for layer in self.viewer.layers.selection:
            if isinstance(layer, Points) and layer.metadata:
                face_color_cycle_maps = build_color_cycles(
                    layer.metadata["header"],
                    colormap_name,
                )
                layer.metadata["face_color_cycles"] = face_color_cycle_maps
                face_color_prop = "label"
                if self.color_mode == str(keypoints.ColorMode.INDIVIDUAL):
                    face_color_prop = "id"

                layer.face_color = face_color_prop
                layer.face_color_cycle = face_color_cycle_maps[face_color_prop]
                layer.events.face_color()
                self._update_color_scheme()

    @register_points_action("Change labeling mode")
    def cycle_through_label_modes(self, *args):
        self.label_mode = next(keypoints.LabelMode)

    @register_points_action("Change color mode")
    def cycle_through_color_modes(self, *args):
        if self._active_layer_is_multianimal() or self.color_mode != str(
            keypoints.ColorMode.BODYPART
        ):
            self.color_mode = next(keypoints.ColorMode)

    @property
    def label_mode(self):
        return str(self._label_mode)

    @label_mode.setter
    def label_mode(self, mode: Union[str, keypoints.LabelMode]):
        self._label_mode = keypoints.LabelMode(mode)
        self.viewer.status = self.label_mode
        mode_ = str(mode)
        if mode_ == "loop":
            for menu in self._menus:
                menu._locked = True
        else:
            for menu in self._menus:
                menu._locked = False
        for btn in self._radio_group.buttons():
            if btn.text() == mode_:
                btn.setChecked(True)
                break

    @property
    def color_mode(self):
        return str(self._color_mode)

    @color_mode.setter
    def color_mode(self, mode: Union[str, keypoints.ColorMode]):
        self._color_mode = keypoints.ColorMode(mode)
        if self._color_mode == keypoints.ColorMode.BODYPART:
            face_color_mode = "label"
        else:
            face_color_mode = "id"

        for layer in self.viewer.layers:
            if isinstance(layer, Points) and layer.metadata:
                layer.face_color = face_color_mode
                layer.face_color_cycle = layer.metadata["face_color_cycles"][
                    face_color_mode
                ]
                layer.events.face_color()

        for btn in self._color_mode_selector.buttons():
            if btn.text() == str(mode):
                btn.setChecked(True)
                break

        self._update_color_scheme()

    def _is_multianimal(self, layer) -> bool:
        is_multi = False
        if layer is not None and isinstance(layer, Points):
            try:
                header = layer.metadata.get("header")
                if header is not None:
                    ids = header.individuals
                    is_multi = len(ids) > 0 and ids[0] != ""
            except AttributeError:
                pass

        return is_multi

    def _active_layer_is_multianimal(self) -> bool:
        """Returns: whether the active layer is a multi-animal points layer"""
        for layer in self.viewer.layers.selection:
            if self._is_multianimal(layer):
                return True

        return False


@Points.bind_key("E")
def toggle_edge_color(layer):
    # Trick to toggle between 0 and 2
    layer.edge_width = np.bitwise_xor(layer.edge_width, 2)


class DropdownMenu(QComboBox):
    def __init__(self, labels: Sequence[str], parent: Optional[QWidget] = None):
        super().__init__(parent)
        self.update_items(labels)

    def update_to(self, text: str):
        index = self.findText(text)
        if index >= 0:
            self.setCurrentIndex(index)

    def reset(self):
        self.setCurrentIndex(0)

    def update_items(self, items):
        self.clear()
        self.addItems(items)


class KeypointsDropdownMenu(QWidget):
    def __init__(
        self,
        store: keypoints.KeypointStore,
        parent: Optional[QWidget] = None,
    ):
        super().__init__(parent)
        self.store = store

        self.store.layer.events.current_properties.connect(self.update_menus)
        self._locked = False

        self.id2label = defaultdict(list)
        self.menus = dict()
        self._map_individuals_to_bodyparts()
        self._populate_menus()

        layout1 = QVBoxLayout()
        layout1.addStretch(1)
        group_box = QGroupBox("Keypoint selection")
        layout2 = QVBoxLayout()
        for menu in self.menus.values():
            layout2.addWidget(menu)
        group_box.setLayout(layout2)
        layout1.addWidget(group_box)
        self.setLayout(layout1)

    def _map_individuals_to_bodyparts(self):
        self.id2label.clear()  # Empty dict so entries are ordered as in the config
        for keypoint in self.store._keypoints:
            label = keypoint.label
            id_ = keypoint.id
            if label not in self.id2label[id_]:
                self.id2label[id_].append(label)

    def _populate_menus(self):
        id_ = self.store.ids[0]
        if id_:
            menu = create_dropdown_menu(self.store, list(self.id2label), "id")
            menu.currentTextChanged.connect(self.refresh_label_menu)
            self.menus["id"] = menu
        self.menus["label"] = create_dropdown_menu(
            self.store,
            self.id2label[id_],
            "label",
        )

    def _update_items(self):
        id_ = self.store.ids[0]
        if id_:
            self.menus["id"].update_items(list(self.id2label))
        self.menus["label"].update_items(self.id2label[id_])

    def update_menus(self, event):
        keypoint = self.store.current_keypoint
        for attr, menu in self.menus.items():
            val = getattr(keypoint, attr)
            if menu.currentText() != val:
                menu.update_to(val)

    def refresh_label_menu(self, text: str):
        menu = self.menus["label"]
        menu.blockSignals(True)
        menu.clear()
        menu.blockSignals(False)
        menu.addItems(self.id2label[text])

    def smart_reset(self, event):
        """Set current keypoint to the first unlabeled one."""
        if self._locked:  # The currently selected point is not updated
            return
        unannotated = ""
        already_annotated = self.store.annotated_keypoints
        for keypoint in self.store._keypoints:
            if keypoint not in already_annotated:
                unannotated = keypoint
                break
        self.store.current_keypoint = (
            unannotated if unannotated else self.store._keypoints[0]
        )


def create_dropdown_menu(store, items, attr):
    menu = DropdownMenu(items)

    def item_changed(ind):
        current_item = menu.itemText(ind)
        if current_item is not None:
            setattr(store, f"current_{attr}", current_item)

    menu.currentIndexChanged.connect(item_changed)
    return menu


# WelcomeWidget modified from:
# https://github.com/napari/napari/blob/a72d512972a274380645dae16b9aa93de38c3ba2/napari/_qt/widgets/qt_welcome.py#L28
class QtWelcomeWidget(QWidget):
    """Welcome widget to display initial information and shortcuts to user."""

    sig_dropped = Signal("QEvent")

    def __init__(self, parent):
        super().__init__(parent)

        # Create colored icon using theme
        self._image = QLabel()
        self._image.setObjectName("logo_silhouette")
        self._image.setMinimumSize(300, 300)
        self._label = QtWelcomeLabel(
            """
            Drop a folder from within a DeepLabCut's labeled-data directory,
            and,  if labeling from scratch,
            the corresponding project's config.yaml file.
            """
        )

        # Widget setup
        self.setAutoFillBackground(True)
        self.setAcceptDrops(True)
        self._image.setAlignment(Qt.AlignCenter)
        self._label.setAlignment(Qt.AlignCenter)

        # Layout
        text_layout = QVBoxLayout()
        text_layout.addWidget(self._label)

        layout = QVBoxLayout()
        layout.addStretch()
        layout.setSpacing(30)
        layout.addWidget(self._image)
        layout.addLayout(text_layout)
        layout.addStretch()

        self.setLayout(layout)

    def paintEvent(self, event):
        """Override Qt method.

        Parameters
        ----------
        event : qtpy.QtCore.QEvent
            Event from the Qt context.
        """
        option = QStyleOption()
        option.initFrom(self)
        p = QPainter(self)
        self.style().drawPrimitive(QStyle.PE_Widget, option, p, self)

    def _update_property(self, prop, value):
        """Update properties of widget to update style.

        Parameters
        ----------
        prop : str
            Property name to update.
        value : bool
            Property value to update.
        """
        self.setProperty(prop, value)
        self.style().unpolish(self)
        self.style().polish(self)

    def dragEnterEvent(self, event):
        """Override Qt method.

        Provide style updates on event.

        Parameters
        ----------
        event : qtpy.QtCore.QEvent
            Event from the Qt context.
        """
        self._update_property("drag", True)
        if event.mimeData().hasUrls():
            event.accept()
        else:
            event.ignore()

    def dragLeaveEvent(self, event):
        """Override Qt method.

        Provide style updates on event.

        Parameters
        ----------
        event : qtpy.QtCore.QEvent
            Event from the Qt context.
        """
        self._update_property("drag", False)

    def dropEvent(self, event):
        """Override Qt method.

        Provide style updates on event and emit the drop event.

        Parameters
        ----------
        event : qtpy.QtCore.QEvent
            Event from the Qt context.
        """
        self._update_property("drag", False)
        self.sig_dropped.emit(event)


class ClickableLabel(QLabel):
    clicked = Signal(str)

    def __init__(self, text="", color="turquoise", parent=None):
        super().__init__(text, parent)
        self._default_style = self.styleSheet()
        self.color = color

    def mousePressEvent(self, event):
        self.clicked.emit(self.text())

    def enterEvent(self, event):
        self.setCursor(QCursor(Qt.PointingHandCursor))
        self.setStyleSheet(f"color: {self.color}")

    def leaveEvent(self, event):
        self.unsetCursor()
        self.setStyleSheet(self._default_style)


class LabelPair(QWidget):
    def __init__(self, color: str, name: str, parent: QWidget):
        super().__init__(parent)

        self._color = color
        self._part_name = name

        self.color_label = QLabel("", parent=self)
        self.part_label = ClickableLabel(name, color=color, parent=self)

        self.color_label.setToolTip(name)
        self.part_label.setToolTip(name)

        self._format_label(self.color_label, 10, 10)
        self._format_label(self.part_label)

        self.color_label.setStyleSheet(f"background-color: {color};")

        self._build()

    @staticmethod
    def _format_label(label: QLabel, height: int = None, width: int = None):
        label.setSizePolicy(QSizePolicy.Fixed, QSizePolicy.Fixed)
        if height is not None:
            label.setMaximumHeight(height)
        if width is not None:
            label.setMaximumWidth(width)

    def _build(self):
        layout = QHBoxLayout()
        layout.addWidget(self.color_label, alignment=Qt.AlignmentFlag.AlignLeft)
        layout.addWidget(self.part_label, alignment=Qt.AlignmentFlag.AlignLeft)
        self.setLayout(layout)

    @property
    def color(self):
        return self._color

    @color.setter
    def color(self, color: str):
        self._color = color
        self.color_label.setStyleSheet(f"background-color: {color};")

    @property
    def part_name(self):
        return self._part_name

    @part_name.setter
    def part_name(self, part_name: str):
        self._part_name = part_name
        self.part_label.setText(part_name)
        self.part_label.setToolTip(part_name)
        self.color_label.setToolTip(part_name)


class ColorSchemeDisplay(QScrollArea):
    added = Signal(object)

    def __init__(self, parent):
        super().__init__(parent)

        self.scheme_dict = {}  # {name: color} mapping
        self._layout = QVBoxLayout()
        self._layout.setSpacing(0)
        self._container = QWidget(
            parent=self
        )  # workaround to use setWidget, let me know if there's a better option

        self._build()

    @property
    def labels(self):
        labels = []
        for i in range(self._layout.count()):
            item = self._layout.itemAt(i)
            if w := item.widget():
                labels.append(w)
        return labels

    def _build(self):
        self._container.setSizePolicy(
            QSizePolicy.Fixed, QSizePolicy.Maximum
        )  # feel free to change those
        self._container.setLayout(self._layout)
        self._container.adjustSize()

        self.setWidget(self._container)

        self.setWidgetResizable(True)
        self.setSizePolicy(
            QSizePolicy.MinimumExpanding, QSizePolicy.MinimumExpanding
        )  # feel free to change those
        # self.setMaximumHeight(150)
        self.setBaseSize(100, 200)

        self.setVerticalScrollBarPolicy(Qt.ScrollBarPolicy.ScrollBarAlwaysOn)
        self.setHorizontalScrollBarPolicy(Qt.ScrollBarPolicy.ScrollBarAlwaysOff)

    def add_entry(self, name, color):
        self.scheme_dict.update({name: color})

        widget = LabelPair(color, name, self)
        self._layout.addWidget(widget, alignment=Qt.AlignmentFlag.AlignLeft)
        self.added.emit(widget)

    def update_color_scheme(self, new_color_scheme) -> None:
        logging.debug(f"Updating color scheme: {self._layout.count()} widgets")
        self.scheme_dict = {name: color for name, color in new_color_scheme.items()}
        names = list(new_color_scheme.keys())
        existing_widgets = self._layout.count()
        required_widgets = len(self.scheme_dict)

        # update existing widgets
        for idx in range(min(existing_widgets, required_widgets)):
            logging.debug(f"  updating {idx}")
            w = self._layout.itemAt(idx).widget()
            w.setVisible(True)
            w.part_name = names[idx]
            w.color = self.scheme_dict[names[idx]]

        # remove extra widgets
        for i in range(max(existing_widgets - required_widgets, 0)):
            logging.debug(f"  hiding {required_widgets + i}")
            if w := self._layout.itemAt(required_widgets + i).widget():
                logging.debug(f"  done!")
                w.setVisible(False)

        # add missing widgets
        for i in range(max(required_widgets - existing_widgets, 0)):
            logging.debug(f"  adding {existing_widgets + i}")
            name = names[existing_widgets + i]
            self.add_entry(name, self.scheme_dict[name])
        logging.debug(f"  done!")

    def reset(self):
        self.scheme_dict = {}
        for i in range(self._layout.count()):
            w = self._layout.itemAt(i).widget()
            logging.debug(f"making {w} invisible")
            w.setVisible(False)<|MERGE_RESOLUTION|>--- conflicted
+++ resolved
@@ -1,14 +1,8 @@
 import logging
 import os
-from collections import defaultdict
-from functools import partial
-import numpy as np
-import pandas as pd
+from PIL import Image as Image_
 from matplotlib.backends.backend_qt5agg import FigureCanvasQTAgg as FigureCanvas
 from matplotlib.figure import Figure
-from types import MethodType
-from typing import Optional, Sequence, Union
-from napari.layers import Image, Points
 from collections import defaultdict, namedtuple
 from copy import deepcopy
 from datetime import datetime
@@ -61,8 +55,22 @@
 
 from napari_deeplabcut.kmeans import cluster_data
 from napari_deeplabcut import keypoints
-<<<<<<< HEAD
 from napari_deeplabcut.misc import to_os_dir_sep, find_project_name
+from napari_deeplabcut._reader import (
+    _load_config,
+    _load_superkeypoints_diagram,
+    _load_superkeypoints,
+    is_video,
+)
+from napari_deeplabcut._writer import _write_config, _write_image, _form_df
+from napari_deeplabcut.misc import (
+    encode_categories,
+    to_os_dir_sep,
+    guarantee_multiindex_rows,
+    build_color_cycles,
+)
+
+Tip = namedtuple("Tip", ["msg", "pos"])
 
 
 class Worker(QtCore.QObject):
@@ -89,24 +97,6 @@
     worker.finished.connect(worker.deleteLater)
     worker.finished.connect(thread.deleteLater)
     return worker, thread
-from napari_deeplabcut._reader import _load_config
-=======
-from napari_deeplabcut._reader import (
-    _load_config,
-    _load_superkeypoints_diagram,
-    _load_superkeypoints,
-    is_video,
-)
->>>>>>> 0ceba4f2
-from napari_deeplabcut._writer import _write_config, _write_image, _form_df
-from napari_deeplabcut.misc import (
-    encode_categories,
-    to_os_dir_sep,
-    guarantee_multiindex_rows,
-    build_color_cycles,
-)
-
-Tip = namedtuple("Tip", ["msg", "pos"])
 
 
 class Shortcuts(QDialog):
@@ -1157,14 +1147,11 @@
 
     def on_insert(self, event):
         layer = event.source[-1]
-<<<<<<< HEAD
         # FIXME Is the following necessary?
         if any(s in str(layer) for s in ('cluster', 'refine')):
             return
 
-=======
         logging.debug(f"Inserting Layer {layer}")
->>>>>>> 0ceba4f2
         if isinstance(layer, Image):
             paths = layer.metadata.get("paths")
             if paths is None and is_video(layer.name):
