import os
<<<<<<< HEAD
from collections import defaultdict
from functools import partial
import numpy as np
import pandas as pd
from matplotlib.backends.backend_qt5agg import FigureCanvasQTAgg as FigureCanvas
from matplotlib.figure import Figure
from types import MethodType
from typing import Optional, Sequence, Union
from napari.layers import Image, Points
=======
from collections import defaultdict, namedtuple
from copy import deepcopy
from datetime import datetime
from functools import partial, cached_property
from math import ceil, log10
import matplotlib.pyplot as plt
import matplotlib.style as mplstyle
import napari
import pandas as pd
from pathlib import Path
from types import MethodType
from typing import Optional, Sequence, Union

from matplotlib.backends.backend_qtagg import FigureCanvas, NavigationToolbar2QT

import numpy as np
from napari._qt.widgets.qt_welcome import QtWelcomeLabel
from napari.layers import Image, Points, Shapes, Tracks
>>>>>>> 7c89a39d
from napari.layers.points._points_key_bindings import register_points_action
from napari.layers.utils import color_manager
from napari.layers.utils.layer_utils import _features_to_properties
from napari.utils.events import Event
<<<<<<< HEAD
from napari.utils.history import update_save_history, get_save_history
from PIL import Image as Image_
from qtpy import QtCore
=======
from napari.utils.history import get_save_history, update_save_history
from qtpy.QtCore import Qt, QTimer, Signal, QPoint, QSettings, QSize
from qtpy.QtGui import QPainter, QAction, QCursor, QIcon
from qtpy.QtSvgWidgets import QSvgWidget
>>>>>>> 7c89a39d
from qtpy.QtWidgets import (
    QButtonGroup,
    QCheckBox,
    QComboBox,
    QDialog,
    QDialogButtonBox,
    QFileDialog,
    QGroupBox,
    QHBoxLayout,
    QLabel,
    QMessageBox,
    QPushButton,
    QRadioButton,
    QScrollArea,
    QSizePolicy,
    QSlider,
    QStyle,
    QStyleOption,
    QVBoxLayout,
    QWidget,
    QPushButton,
)

from napari_deeplabcut.kmeans import cluster_data
from napari_deeplabcut import keypoints
<<<<<<< HEAD
from napari_deeplabcut.misc import to_os_dir_sep, find_project_name


class Worker(QtCore.QObject):
    started = QtCore.Signal()
    finished = QtCore.Signal()
    value = QtCore.Signal(object)

    def __init__(self, func):
        super().__init__()
        self.func = func

    def run(self):
        out = self.func()
        self.value.emit(out)
        self.finished.emit()


def move_to_separate_thread(func):
    thread = QtCore.QThread()
    worker = Worker(func)
    worker.moveToThread(thread)
    thread.started.connect(worker.run)
    worker.finished.connect(thread.quit)
    worker.finished.connect(worker.deleteLater)
    worker.finished.connect(thread.deleteLater)
    return worker, thread
=======
from napari_deeplabcut._reader import _load_config
from napari_deeplabcut._writer import _write_config, _write_image, _form_df
from napari_deeplabcut.misc import (
    encode_categories,
    to_os_dir_sep,
    guarantee_multiindex_rows,
    build_color_cycles
)


Tip = namedtuple("Tip", ["msg", "pos"])


class Shortcuts(QDialog):
    def __init__(self, parent):
        super().__init__(parent=parent)
        self.setParent(parent)
        self.setWindowTitle("Shortcuts")

        image_path = str(Path(__file__).parent / "assets" / "napari_shortcuts.svg")

        vlayout = QVBoxLayout()
        background_widget = QWidget()
        background_widget.setStyleSheet("background-color: white;")
        svg_widget = QSvgWidget(image_path)
        vlayout.addWidget(background_widget)
        vlayout.addWidget(svg_widget)
        vlayout.setContentsMargins(0, 0, 0, 0)
        self.setLayout(vlayout)


class Tutorial(QDialog):
    def __init__(self, parent):
        super().__init__(parent=parent)
        self.setParent(parent)
        self.setWindowTitle("Tutorial")
        self.setModal(True)
        self.setStyleSheet("background:#361AE5")
        self.setAttribute(Qt.WA_DeleteOnClose)
        self.setWindowOpacity(0.95)
        self.setWindowFlags(self.windowFlags() | Qt.FramelessWindowHint)

        self._current_tip = 0
        self._tips = [
            Tip(
                "Load a folder of annotated data\n(and optionally a config file if labeling from scratch)\nfrom the menu File > Open File or Open Folder.\nAlternatively, files and folders of images can be dragged\nand dropped onto the main window.",
                (0.35, 0.15),
            ),
            Tip(
                "Data layers will be listed at the bottom left;\ntheir visibility can be toggled by clicking on the small eye icon.",
                (0.1, 0.65),
            ),
            Tip(
                "Corresponding layer controls can be found at the top left.\nSwitch between labeling and selection mode using the numeric keys 2 and 3,\nor clicking on the + or -> icons.",
                (0.1, 0.2),
            ),
            Tip(
                "There are three keypoint labeling modes:\nthe key M can be used to cycle between them.",
                (0.65, 0.05),
            ),
            Tip(
                "When done labeling, save your data by selecting the Points layer\nand hitting Ctrl+S (or File > Save Selected Layer(s)...).",
                (0.1, 0.65),
            ),
            Tip(
                "Read more at <a href='https://github.com/DeepLabCut/napari-deeplabcut#usage'>napari-deeplabcut</a>",
                (0.4, 0.4),
            ),
        ]

        buttons = (
            QDialogButtonBox.StandardButton.Ok | QDialogButtonBox.StandardButton.Abort
        )
        self.button_box = QDialogButtonBox(buttons)
        self.button_box.accepted.connect(self.accept)
        self.button_box.rejected.connect(self.reject)

        vlayout = QVBoxLayout()
        self.message = QLabel("💡\n\nLet's get started with a quick walkthrough!")
        self.message.setTextInteractionFlags(Qt.LinksAccessibleByMouse)
        self.message.setOpenExternalLinks(True)
        vlayout.addWidget(self.message)
        hlayout = QHBoxLayout()
        self.count = QLabel("")
        hlayout.addWidget(self.count)
        hlayout.addWidget(self.button_box)
        vlayout.addLayout(hlayout)
        self.setLayout(vlayout)

    def accept(self):
        if self._current_tip == 0 and "walkthrough" not in self.message.text():
            self.reject()
        tip = self._tips[self._current_tip]
        msg = tip.msg
        if (
            self._current_tip < 5
        ):  # No emoji in the last tip otherwise the hyperlink breaks
            msg = "💡\n\n" + msg
        self.message.setText(msg)
        self.count.setText(f"Tip {self._current_tip + 1}|{len(self._tips)}")
        self.adjustSize()
        xrel, yrel = tip.pos
        geom = self.parent().geometry()
        p = QPoint(
            int(geom.left() + geom.width() * xrel),
            int(geom.top() + geom.height() * yrel),
        )
        self.move(p)
        self._current_tip = (self._current_tip + 1) % len(self._tips)
>>>>>>> 7c89a39d


def _get_and_try_preferred_reader(
    self,
    dialog,
    *args,
):
    try:
        self.viewer.open(
            dialog._current_file,
            plugin="napari-deeplabcut",
        )
    except ValueError:
        self.viewer.open(
            dialog._current_file,
            plugin="builtins",
        )


# Hack to avoid napari's silly variable type guess,
# where property is understood as continuous if
# there are more than 16 unique categories...
def guess_continuous(property):
    if issubclass(property.dtype.type, np.floating):
        return True
    else:
        return False


color_manager.guess_continuous = guess_continuous


def _paste_data(self, store):
    """Paste only currently unannotated data."""
    features = self._clipboard.pop("features", None)
    if features is None:
        return

    unannotated = [
        keypoints.Keypoint(label, id_) not in store.annotated_keypoints
        for label, id_ in zip(features["label"], features["id"])
    ]
    if not any(unannotated):
        return

    new_features = features.iloc[unannotated]
    indices_ = self._clipboard.pop("indices")
    text_ = self._clipboard.pop("text")
    self._clipboard = {k: v[unannotated] for k, v in self._clipboard.items()}
    self._clipboard["features"] = new_features
    self._clipboard["indices"] = indices_
    if text_ is not None:
        new_text = {
            "string": text_["string"][unannotated],
            "color": text_["color"],
        }
        self._clipboard["text"] = new_text

    npoints = len(self._view_data)
    totpoints = len(self.data)

    if len(self._clipboard.keys()) > 0:
        not_disp = self._slice_input.not_displayed
        data = deepcopy(self._clipboard["data"])
        offset = [
            self._slice_indices[i] - self._clipboard["indices"][i] for i in not_disp
        ]
        data[:, not_disp] = data[:, not_disp] + np.array(offset)
        self._data = np.append(self.data, data, axis=0)
        self._shown = np.append(self.shown, deepcopy(self._clipboard["shown"]), axis=0)
        self._size = np.append(self.size, deepcopy(self._clipboard["size"]), axis=0)
        self._symbol = np.append(
            self.symbol, deepcopy(self._clipboard["symbol"]), axis=0
        )

        self._feature_table.append(self._clipboard["features"])

        self.text._paste(**self._clipboard["text"])

        self._edge_width = np.append(
            self.edge_width,
            deepcopy(self._clipboard["edge_width"]),
            axis=0,
        )
        self._edge._paste(
            colors=self._clipboard["edge_color"],
            properties=_features_to_properties(self._clipboard["features"]),
        )
        self._face._paste(
            colors=self._clipboard["face_color"],
            properties=_features_to_properties(self._clipboard["features"]),
        )

        self._selected_view = list(
            range(npoints, npoints + len(self._clipboard["data"]))
        )
        self._selected_data = set(
            range(totpoints, totpoints + len(self._clipboard["data"]))
        )
        self.refresh()


# Hack to save a KeyPoints layer without showing the Save dialog
def _save_layers_dialog(self, selected=False):
    """Save layers (all or selected) to disk, using ``LayerList.save()``.
    Parameters
    ----------
    selected : bool
        If True, only layers that are selected in the viewer will be saved.
        By default, all layers are saved.
    """
    selected_layers = list(self.viewer.layers.selection)
    msg = ""
    if not len(self.viewer.layers):
        msg = "There are no layers in the viewer to save."
    elif selected and not len(selected_layers):
        msg = "Please select a Points layer to save."
    if msg:
        QMessageBox.warning(self, "Nothing to save", msg, QMessageBox.Ok)
        return
    if len(selected_layers) == 1 and isinstance(selected_layers[0], Points):
        self.viewer.layers.save("", selected=True, plugin="napari-deeplabcut")
        self.viewer.status = "Data successfully saved"
    else:
        dlg = QFileDialog()
        hist = get_save_history()
        dlg.setHistory(hist)
        filename, _ = dlg.getSaveFileName(
            caption=f'Save {"selected" if selected else "all"} layers',
            dir=hist[0],  # home dir by default
        )
        if filename:
            self.viewer.layers.save(filename, selected=selected)
        else:
            return
    self._is_saved = True
    self.last_saved_label.setText(
        f'Last saved at {str(datetime.now().time()).split(".")[0]}'
    )
    self.last_saved_label.show()


def on_close(self, event, widget):
    if widget._stores and not widget._is_saved:
        choice = QMessageBox.warning(
            widget,
            "Warning",
            "Data were not saved. Are you certain you want to leave?",
            QMessageBox.Yes | QMessageBox.No,
        )
        if choice == QMessageBox.Yes:
            event.accept()
        else:
            event.ignore()
    else:
        event.accept()


# Class taken from https://github.com/matplotlib/napari-matplotlib/blob/53aa5ec95c1f3901e21dedce8347d3f95efe1f79/src/napari_matplotlib/base.py#L309
class NapariNavigationToolbar(NavigationToolbar2QT):
    """Custom Toolbar style for Napari."""

    def __init__(self, *args, **kwargs):  # type: ignore[no-untyped-def]
        super().__init__(*args, **kwargs)
        self.setIconSize(QSize(28, 28))

    def _update_buttons_checked(self) -> None:
        """Update toggle tool icons when selected/unselected."""
        super()._update_buttons_checked()
        icon_dir = self.parentWidget()._get_path_to_icon()

        # changes pan/zoom icons depending on state (checked or not)
        if "pan" in self._actions:
            if self._actions["pan"].isChecked():
                self._actions["pan"].setIcon(
                    QIcon(os.path.join(icon_dir, "Pan_checked.png"))
                )
            else:
                self._actions["pan"].setIcon(
                    QIcon(os.path.join(icon_dir, "Pan.png"))
                )
        if "zoom" in self._actions:
            if self._actions["zoom"].isChecked():
                self._actions["zoom"].setIcon(
                    QIcon(os.path.join(icon_dir, "Zoom_checked.png"))
                )
            else:
                self._actions["zoom"].setIcon(
                    QIcon(os.path.join(icon_dir, "Zoom.png"))
                )


class KeypointMatplotlibCanvas(QWidget):
    """
    Class about matplotlib canvas in which I will draw the keypoints over a range of frames
    It will be at the bottom of the screen and will use the keypoints from the range of frames to plot them on a x-y time series.
    """

    def __init__(self, napari_viewer, parent=None):
        super().__init__(parent=parent)

        self.viewer = napari_viewer
        with mplstyle.context(self.mpl_style_sheet_path):
            self.canvas = FigureCanvas()
            self.canvas.figure.set_layout_engine("constrained")
            self.ax = self.canvas.figure.subplots()
        self.toolbar = NapariNavigationToolbar(self.canvas, parent=self)
        self._replace_toolbar_icons()
        self.canvas.mpl_connect("button_press_event", self.on_doubleclick)
        self.vline = self.ax.axvline(0, 0, 1, color="k", linestyle="--")
        self.ax.set_xlabel("Frame")
        self.ax.set_ylabel("Y position")
        # Add a slot to specify the range of frames to plot
        self.slider = QSlider(Qt.Horizontal)
        self.slider.setMinimum(50)
        self.slider.setMaximum(10000)
        self.slider.setValue(50)
        self.slider.setTickPosition(QSlider.TicksBelow)
        self.slider.setTickInterval(50)
        self.slider_value = QLabel(str(self.slider.value()))
        self._window = self.slider.value()
        # Connect slider to window setter
        self.slider.valueChanged.connect(self.set_window)

        layout = QVBoxLayout()
        layout.addWidget(self.canvas)
        layout.addWidget(self.toolbar)
        layout2 = QHBoxLayout()
        layout2.addWidget(self.slider)
        layout2.addWidget(self.slider_value)

        layout.addLayout(layout2)
        self.setLayout(layout)

        self.frames = []
        self.keypoints = []
        self.df = None
        # Make widget larger
        self.setMinimumHeight(300)
        # connect sliders to update plot
        self.viewer.dims.events.current_step.connect(self.update_plot_range)

        # Run update plot range once to initialize the plot
        self._n = 0
        self.update_plot_range(
            Event(type_name="", value=[self.viewer.dims.current_step[0]])
        )

        self.viewer.layers.events.inserted.connect(self._load_dataframe)
        self._lines = {}

    def on_doubleclick(self, event):
        if event.dblclick:
            show = list(self._lines.values())[0][0].get_visible()
            for lines in self._lines.values():
                for l in lines:
                    l.set_visible(not show)
            self._refresh_canvas(value=self._n)

    def _napari_theme_has_light_bg(self) -> bool:
        """
        Does this theme have a light background?

        Returns
        -------
        bool
            True if theme's background colour has hsl lighter than 50%, False if darker.
        """
        theme = napari.utils.theme.get_theme(self.viewer.theme, as_dict=False)
        _, _, bg_lightness = theme.background.as_hsl_tuple()
        return bg_lightness > 0.5

    @property
    def mpl_style_sheet_path(self) -> Path:
        """
        Path to the set Matplotlib style sheet.
        """
        if self._napari_theme_has_light_bg():
            return Path(__file__).parent / "styles" / "light.mplstyle"
        else:
            return Path(__file__).parent / "styles" / "dark.mplstyle"

    def _get_path_to_icon(self) -> Path:
        """
        Get the icons directory (which is theme-dependent).

        Icons modified from
        https://github.com/matplotlib/matplotlib/tree/main/lib/matplotlib/mpl-data/images
        """
        icon_root = Path(__file__).parent / "assets"
        if self._napari_theme_has_light_bg():
            return icon_root / "black"
        else:
            return icon_root / "white"

    def _replace_toolbar_icons(self) -> None:
        """
        Modifies toolbar icons to match the napari theme, and add some tooltips.
        """
        icon_dir = self._get_path_to_icon()
        for action in self.toolbar.actions():
            text = action.text()
            if text == "Pan":
                action.setToolTip(
                    "Pan/Zoom: Left button pans; Right button zooms; "
                    "Click once to activate; Click again to deactivate"
                )
            if text == "Zoom":
                action.setToolTip(
                    "Zoom to rectangle; Click once to activate; "
                    "Click again to deactivate"
                )
            if len(text) > 0:  # i.e. not a separator item
                icon_path = os.path.join(icon_dir, text + ".png")
                action.setIcon(QIcon(icon_path))

    def _load_dataframe(self):
        points_layer = None
        for layer in self.viewer.layers:
            if isinstance(layer, Points):
                points_layer = layer
                break

        if points_layer is None or ~np.any(points_layer.data):
            return

        self.viewer.window.add_dock_widget(self, name="Trajectory plot", area="right")
        self.hide()

        self.df = _form_df(
            points_layer.data,
            {
                "metadata": points_layer.metadata,
                "properties": points_layer.properties,
            },
        )
        for keypoint in self.df.columns.get_level_values("bodyparts").unique():
            y = self.df.xs((keypoint, "y"), axis=1, level=["bodyparts", "coords"])
            x = np.arange(len(y))
            color = points_layer.metadata["face_color_cycles"]["label"][keypoint]
            lines = self.ax.plot(x, y, color=color, label=keypoint)
            self._lines[keypoint] = lines

        self._refresh_canvas(value=self._n)

    def _toggle_line_visibility(self, keypoint):
        for artist in self._lines[keypoint]:
            artist.set_visible(not artist.get_visible())
        self._refresh_canvas(value=self._n)

    def _refresh_canvas(self, value):
        start = max(0, value - self._window // 2)
        end = min(value + self._window // 2, len(self.df))

        self.ax.set_xlim(start, end)
        self.vline.set_xdata(value)
        self.canvas.draw()

    def set_window(self, value):
        self._window = value
        self.slider_value.setText(str(value))
        self.update_plot_range(Event(type_name="", value=[self._n]))

    def update_plot_range(self, event):
        value = event.value[0]
        self._n = value

        if self.df is None:
            return

        self._refresh_canvas(value)


class KeypointControls(QWidget):
    def __init__(self, napari_viewer):
        super().__init__()
        self._is_saved = False

        self.viewer = napari_viewer
        self.viewer.layers.events.inserted.connect(self.on_insert)
        self.viewer.layers.events.removed.connect(self.on_remove)
        self.viewer.window.qt_viewer._get_and_try_preferred_reader = MethodType(
            _get_and_try_preferred_reader,
            self.viewer.window.qt_viewer,
        )

        status_bar = self.viewer.window._qt_window.statusBar()
        self.last_saved_label = QLabel("")
        self.last_saved_label.hide()
        status_bar.addPermanentWidget(self.last_saved_label)

        # Hack napari's Welcome overlay to show more relevant instructions
        overlay = self.viewer.window._qt_viewer._welcome_widget
        welcome_widget = overlay.layout().itemAt(1).widget()
        welcome_widget.deleteLater()
        w = QtWelcomeWidget(None)
        overlay._overlay = w
        overlay.addWidget(w)
        overlay._overlay.sig_dropped.connect(overlay.sig_dropped)

        self._label_mode = keypoints.LabelMode.default()

        # Hold references to the KeypointStores
        self._stores = {}
        # Intercept close event if data were not saved
        self.viewer.window._qt_window.closeEvent = partial(
            on_close,
            self.viewer.window._qt_window,
            widget=self,
        )

        # Storage for extra image metadata that are relevant to other layers.
        # These are updated anytime images are added to the Viewer
        # and passed on to the other layers upon creation.
        self._images_meta = dict()

        # Add some more controls
        self._layout = QVBoxLayout(self)
        self._menus = []

        self._video_group = self._form_video_action_menu()
        self.video_widget = self.viewer.window.add_dock_widget(
            self._video_group, name="video", area="right"
        )
        self.video_widget.setVisible(False)

        hlayout = QHBoxLayout()
        trail_label = QLabel("Show trails")
        self._trail_cb = QCheckBox()
        self._trail_cb.setToolTip("toggle trails visibility")
        self._trail_cb.setChecked(False)
        self._trail_cb.setEnabled(False)
        self._trail_cb.stateChanged.connect(self._show_trails)
        self._trails = None

        matplotlib_label = QLabel("Show matplotlib canvas")
        self._matplotlib_canvas = KeypointMatplotlibCanvas(self.viewer)
        self._matplotlib_cb = QCheckBox()
        self._matplotlib_cb.setToolTip("toggle matplotlib canvas visibility")
        self._matplotlib_cb.stateChanged.connect(self._show_matplotlib_canvas)
        self._matplotlib_cb.setChecked(False)
        self._matplotlib_cb.setEnabled(False)
        self._view_scheme_cb = QCheckBox("Show color scheme", parent=self)

        hlayout.addWidget(self._matplotlib_cb)
        hlayout.addWidget(matplotlib_label)
        hlayout.addWidget(self._trail_cb)
        hlayout.addWidget(trail_label)
        hlayout.addWidget(self._view_scheme_cb)

        self._layout.addLayout(hlayout)

        self._radio_group = self._form_mode_radio_buttons()

        self._display = ColorSchemeDisplay(parent=self)
        self._color_scheme_display = self._form_color_scheme_display(self.viewer)
        self._view_scheme_cb.toggled.connect(self._show_color_scheme)
        self._view_scheme_cb.toggle()
        self._display.added.connect(
            lambda w: w.part_label.clicked.connect(
                self._matplotlib_canvas._toggle_line_visibility
            ),
        )

        # Substitute default menu action with custom one
        for action in self.viewer.window.file_menu.actions()[::-1]:
            action_name = action.text().lower()
            if "save selected layer" in action_name:
                action.triggered.disconnect()
                action.triggered.connect(
                    lambda: _save_layers_dialog(
                        self,
                        selected=True,
                    )
                )
            elif "save all layers" in action_name:
                self.viewer.window.file_menu.removeAction(action)

        # Add action to show the walkthrough again
        launch_tutorial = QAction("&Launch Tutorial", self)
        launch_tutorial.triggered.connect(self.start_tutorial)
        self.viewer.window.view_menu.addAction(launch_tutorial)

        # Add action to view keyboard shortcuts
        display_shortcuts_action = QAction("&Shortcuts", self)
        display_shortcuts_action.triggered.connect(self.display_shortcuts)
        self.viewer.window.help_menu.addAction(display_shortcuts_action)

        # Hide some unused viewer buttons
        self.viewer.window._qt_viewer.viewerButtons.gridViewButton.hide()
        self.viewer.window._qt_viewer.viewerButtons.rollDimsButton.hide()
        self.viewer.window._qt_viewer.viewerButtons.transposeDimsButton.hide()
        self.viewer.window._qt_viewer.layerButtons.newPointsButton.setDisabled(True)
        self.viewer.window._qt_viewer.layerButtons.newLabelsButton.setDisabled(True)

        if self.settings.value("first_launch", True) and not os.environ.get(
            "hide_tutorial", False
        ):
            QTimer.singleShot(10, self.start_tutorial)
            self.settings.setValue("first_launch", False)

    @cached_property
    def settings(self):
        return QSettings()

    def start_tutorial(self):
        Tutorial(self.viewer.window._qt_window.current()).show()

    def display_shortcuts(self):
        Shortcuts(self.viewer.window._qt_window.current()).show()

    def _move_image_layer_to_bottom(self, index):
        if (ind := index) != 0:
            self.viewer.layers.move_selected(ind, 0)
            self.viewer.layers.select_next()  # Auto-select the Points layer

    def _show_color_scheme(self):
        show = self._view_scheme_cb.isChecked()
        self._color_scheme_display.setVisible(show)

    def _show_trails(self, state):
        if state == Qt.Checked:
            if self._trails is None:
                store = list(self._stores.values())[0]
                inds = encode_categories(store.layer.properties["label"])
                temp = np.c_[inds, store.layer.data]
                cmap = "viridis"
                for layer in self.viewer.layers:
                    if isinstance(layer, Points) and layer.metadata:
                        cmap = layer.metadata["colormap_name"]
                self._trails = self.viewer.add_tracks(
                    temp,
                    tail_length=50,
                    head_length=50,
                    tail_width=6,
                    name="trails",
                    colormap=cmap,
                )
            self._trails.visible = True
        elif self._trails is not None:
            self._trails.visible = False

    def _show_matplotlib_canvas(self, state):
        if state == Qt.Checked:
            self._matplotlib_canvas.show()
        else:
            self._matplotlib_canvas.hide()

    def _form_video_action_menu(self):
        group_box = QGroupBox("Video")
        layout = QVBoxLayout()
        extract_button = QPushButton("Extract frame")
        extract_button.clicked.connect(self._extract_single_frame)
        layout.addWidget(extract_button)
        crop_button = QPushButton("Store crop coordinates")
        crop_button.clicked.connect(self._store_crop_coordinates)
        layout.addWidget(crop_button)
        group_box.setLayout(layout)
        return group_box

    def _extract_single_frame(self, *args):
        image_layer = None
        points_layer = None
        for layer in self.viewer.layers:
            if isinstance(layer, Image):
                image_layer = layer
            elif isinstance(layer, Points):
                points_layer = layer
        if image_layer is not None:
            ind = self.viewer.dims.current_step[0]
            frame = image_layer.data[ind]
            n_frames = image_layer.data.shape[0]
            name = f"img{str(ind).zfill(int(ceil(log10(n_frames))))}.png"
            output_path = os.path.join(image_layer.metadata["root"], name)
            _write_image(frame, str(output_path))

            # If annotations were loaded, they should be written to a machinefile.h5 file
            if points_layer is not None:
                df = _form_df(
                    points_layer.data,
                    {
                        "metadata": points_layer.metadata,
                        "properties": points_layer.properties,
                    },
                )
                df = df.iloc[ind : ind + 1]
                df.index = pd.MultiIndex.from_tuples([Path(output_path).parts[-3:]])
                filepath = os.path.join(
                    image_layer.metadata["root"], "machinelabels-iter0.h5"
                )
                if Path(filepath).is_file():
                    df_prev = pd.read_hdf(filepath)
                    guarantee_multiindex_rows(df_prev)
                    df = pd.concat([df_prev, df])
                    df = df[~df.index.duplicated(keep="first")]
                df.to_hdf(filepath, key="machinelabels")

    def _store_crop_coordinates(self, *args):
        if not (project_path := self._images_meta.get("project")):
            return
        for layer in self.viewer.layers:
            if isinstance(layer, Shapes):
                try:
                    ind = layer.shape_type.index("rectangle")
                except ValueError:
                    return
                bbox = layer.data[ind][:, 1:]
                h = self.viewer.dims.range[2][1]
                bbox[:, 0] = h - bbox[:, 0]
                bbox = np.clip(bbox, 0, a_max=None).astype(int)
                y1, x1 = bbox.min(axis=0)
                y2, x2 = bbox.max(axis=0)
                temp = {"crop": ", ".join(map(str, [x1, x2, y1, y2]))}
                config_path = os.path.join(project_path, "config.yaml")
                cfg = _load_config(config_path)
                cfg["video_sets"][
                    os.path.join(project_path, "videos", self._images_meta["name"])
                ] = temp
                _write_config(config_path, cfg)
                break

        self.add_clustering_buttons()

        # Initialize an empty canvas onto which to draw the images
        self.fig = Figure(tight_layout=True, dpi=100)
        self.fig.patch.set_facecolor("None")
        self.ax = self.fig.add_subplot(111)
        self.ax.invert_yaxis()
        self.ax.set_axis_off()
        self._im = None
        self._scatter = self.ax.scatter([], [])
        self.canvas = FigureCanvas(self.fig)
        
        self.show()

    def add_clustering_buttons(self):
        layout = QHBoxLayout()
        btn_cluster = QPushButton('cluster pose', self)
        btn_cluster.clicked.connect(self.on_click)
        btn_show = QPushButton('show img', self)
        btn_show.clicked.connect(self.on_click_show_img)
        btn_close = QPushButton('close img', self)
        btn_close.clicked.connect(self.on_click_close_img)
        layout.addWidget(btn_cluster)
        layout.addWidget(btn_show)
        layout.addWidget(btn_close)
        self._layout.addLayout(layout)

    def _show_clusters(self, input_):
        points, names = input_
        points[:, [0, 1]] = points[:, [1, 0]]
        colors = points[:, 2] + 1

        dict_prop_points = {'colorn': colors, 'frame': names}
        clust_layer = self.viewer.add_points(
            points[:, :2],
            size=8,
            name='cluster',
            features=dict_prop_points,
            face_color='colorn',
            face_colormap='plasma',
        )
        clust_layer.mode = 'select'

        self.viewer.window.add_dock_widget(self.canvas, name='frames')
        self.viewer.layers[0].visible = False

        self._df = pd.read_hdf(self.viewer.layers[0].source.path)
        self._df.index = ['/'.join(row) for row in list(self._df.index)]

        root = self.viewer.layers[0].metadata['root']
        filenames = list(self.viewer.layers[0].metadata['paths'])
        project_name = find_project_name(root)
        project_path = os.path.join(root.split(project_name)[0], project_name)

        @clust_layer.mouse_drag_callbacks.append
        def get_event(clust_layer, event):
            inds = list(clust_layer.selected_data)
            if not inds:
                return

            if len(inds) > 1:
                self.viewer.status = 'Please select only one data point.'
                return

            ind = inds[0]
            filename = clust_layer.properties['frame'][ind]
            bpts = self._df.loc[filename].to_numpy().reshape((-1, 2))
            self.step = filenames.index(filename)

            with Image_.open(os.path.join(project_path, filename)) as img:
                im = np.asarray(img)
                if self._im is None:
                    self._im = self.ax.imshow(im)
                else:
                    self._im.set_data(im)
                self._scatter.set_offsets(bpts)
                self.canvas.draw()

    def on_click(self):
        layer = self.viewer.layers.selection.active
        if not isinstance(layer, Points):
            print("Only Points layers can be clustered.")
            return

        func = partial(cluster_data, layer)
        self.worker, self.thread = move_to_separate_thread(func)
        self.worker.value.connect(self._show_clusters)
        self.thread.start()

    def on_click_show_img(self):
        self.viewer.layers[0].visible = True
        self.viewer.layers[1].visible = False
        self.viewer.dims.set_current_step(0, self.step)
        self.viewer.add_image(self._im.get_array(), name='image refine label')
        self.viewer.layers.move_selected(0, 2)

    def on_click_close_img(self):
        self.viewer.layers.remove('image refine label')
        self.viewer.layers.move_selected(0, 1)
        self.viewer.layers[0].visible = False
        self.viewer.layers[1].visible = True

    def _form_dropdown_menus(self, store):
        menu = KeypointsDropdownMenu(store)
        self.viewer.dims.events.current_step.connect(
            menu.smart_reset,
            position="last",
        )
        menu.smart_reset(event=None)
        self._menus.append(menu)
        layout = QVBoxLayout()
        layout.addWidget(menu)
        self._layout.addLayout(layout)

    def _form_mode_radio_buttons(self):
        group_box = QGroupBox("Labeling mode")
        layout = QHBoxLayout()
        group = QButtonGroup(self)
        for i, mode in enumerate(keypoints.LabelMode.__members__, start=1):
            btn = QRadioButton(mode.lower())
            btn.setToolTip(keypoints.TOOLTIPS[mode])
            group.addButton(btn, i)
            layout.addWidget(btn)
        group.button(1).setChecked(True)
        group_box.setLayout(layout)
        self._layout.addWidget(group_box)

        def _func():
            self.label_mode = group.checkedButton().text()

        group.buttonClicked.connect(_func)
        return group

    def _form_color_scheme_display(self, viewer):
        self.viewer.layers.events.inserted.connect(self._update_color_scheme)
        return viewer.window.add_dock_widget(
            self._display, name="Color scheme reference", area="left"
        )

    def _update_color_scheme(self):
        def to_hex(nparray):
            a = np.array(nparray * 255, dtype=int)
            rgb2hex = lambda r, g, b, _: f"#{r:02x}{g:02x}{b:02x}"
            res = rgb2hex(*a)
            return res

        self._display.reset()
        for layer in self.viewer.layers:
            if isinstance(layer, Points) and layer.metadata:
                [
                    self._display.add_entry(name, to_hex(color))
                    for name, color in layer.metadata["face_color_cycles"][
                        "label"
                    ].items()
                ]
                break

    def _remap_frame_indices(self, layer):
        if not self._images_meta.get("paths"):
            return

        new_paths = [to_os_dir_sep(p) for p in self._images_meta["paths"]]
        paths = layer.metadata.get("paths")
        if paths is not None and np.any(layer.data):
            paths_map = dict(zip(range(len(paths)), map(to_os_dir_sep, paths)))
            # Discard data if there are missing frames
            missing = [i for i, path in paths_map.items() if path not in new_paths]
            if missing:
                if isinstance(layer.data, list):
                    inds_to_remove = [
                        i
                        for i, verts in enumerate(layer.data)
                        if verts[0, 0] in missing
                    ]
                else:
                    inds_to_remove = np.flatnonzero(np.isin(layer.data[:, 0], missing))
                layer.selected_data = inds_to_remove
                layer.remove_selected()
                for i in missing:
                    paths_map.pop(i)

            # Check now whether there are new frames
            temp = {k: new_paths.index(v) for k, v in paths_map.items()}
            data = layer.data
            if isinstance(data, list):
                for verts in data:
                    verts[:, 0] = np.vectorize(temp.get)(verts[:, 0])
            else:
                data[:, 0] = np.vectorize(temp.get)(data[:, 0])
            layer.data = data
        layer.metadata.update(self._images_meta)

    def on_insert(self, event):
        layer = event.source[-1]
        # FIXME Is the following necessary?
        if any(s in str(layer) for s in ('cluster', 'refine')):
            return

        if isinstance(layer, Image):
            paths = layer.metadata.get("paths")
            if paths is None:  # Then it's a video file
                self.video_widget.setVisible(True)
            # Store the metadata and pass them on to the other layers
            self._images_meta.update(
                {
                    "paths": paths,
                    "shape": layer.level_shapes[0],
                    "root": layer.metadata["root"],
                    "name": layer.name,
                }
            )
            # Delay layer sorting
            QTimer.singleShot(
                10, partial(self._move_image_layer_to_bottom, event.index)
            )
        elif isinstance(layer, Points):
            # If the current Points layer comes from a config file, some have already
            # been added and the body part names are different from the existing ones,
            # then we update store's metadata and menus.
            if layer.metadata.get("project", "") and self._stores:
                new_metadata = layer.metadata.copy()

                keypoints_menu = self._menus[0].menus["label"]
                current_keypoint_set = set(
                    keypoints_menu.itemText(i) for i in range(keypoints_menu.count())
                )
                new_keypoint_set = set(new_metadata["header"].bodyparts)
                diff = new_keypoint_set.difference(current_keypoint_set)
                if diff:
                    answer = QMessageBox.question(
                        self, "", "Do you want to display the new keypoints only?"
                    )
                    if answer == QMessageBox.Yes:
                        self.viewer.layers[-2].shown = False

                    self.viewer.status = f"New keypoint{'s' if len(diff) > 1 else ''} {', '.join(diff)} found."
                    for _layer, store in self._stores.items():
                        _layer.metadata["header"] = new_metadata["header"]
                        store.layer = _layer

                    for menu in self._menus:
                        menu._map_individuals_to_bodyparts()
                        menu._update_items()

                # Remove the unnecessary layer newly added
                QTimer.singleShot(10, self.viewer.layers.pop)

                # Always update the colormap to reflect the one in the config.yaml file
                for _layer, store in self._stores.items():
                    _layer.metadata["face_color_cycles"] = new_metadata[
                        "face_color_cycles"
                    ]
                    _layer.face_color = "label"
                    _layer.face_color_cycle = new_metadata["face_color_cycles"][
                        "label"
                    ]
                    _layer.events.face_color()
                    store.layer = _layer
                self._update_color_scheme()

                return

            store = keypoints.KeypointStore(self.viewer, layer)
            self._stores[layer] = store
            # TODO Set default dir of the save file dialog
            if root := layer.metadata.get("root"):
                update_save_history(root)
            layer.metadata["controls"] = self
            layer.text.visible = False
            layer.bind_key("M", self.cycle_through_label_modes)
            func = partial(_paste_data, store=store)
            layer._paste_data = MethodType(func, layer)
            layer.add = MethodType(keypoints._add, store)
            layer.events.add(query_next_frame=Event)
            layer.events.query_next_frame.connect(store._advance_step)
            layer.bind_key("Shift-Right", store._find_first_unlabeled_frame)
            layer.bind_key("Shift-Left", store._find_first_unlabeled_frame)

            layer.bind_key("Down", store.next_keypoint, overwrite=True)
            layer.bind_key("Up", store.prev_keypoint, overwrite=True)
            layer.face_color_mode = "cycle"
            if not self._menus:
                self._form_dropdown_menus(store)
            self._images_meta.update(
                {
                    "project": layer.metadata.get("project"),
                }
            )
            self._trail_cb.setEnabled(True)
            self._matplotlib_cb.setEnabled(True)

            # Hide the color pickers, as colormaps are strictly defined by users
            controls = self.viewer.window.qt_viewer.dockLayerControls
            point_controls = controls.widget().widgets[layer]
            point_controls.faceColorEdit.hide()
            point_controls.edgeColorEdit.hide()
            point_controls.layout().itemAt(9).widget().hide()
            point_controls.layout().itemAt(11).widget().hide()
            # Hide out of slice checkbox
            point_controls.outOfSliceCheckBox.hide()
            point_controls.layout().itemAt(15).widget().hide()
            # Add dropdown menu for colormap picking
            colormap_selector = DropdownMenu(plt.colormaps, self)
            colormap_selector.update_to(layer.metadata["colormap_name"])
            colormap_selector.currentTextChanged.connect(self._update_colormap)
            point_controls.layout().addRow("colormap", colormap_selector)

        for layer_ in self.viewer.layers:
            if not isinstance(layer_, Image):
                self._remap_frame_indices(layer_)

    def on_remove(self, event):
        layer = event.value
        n_points_layer = sum(isinstance(l, Points) for l in self.viewer.layers)
        if isinstance(layer, Points) and n_points_layer == 0:
            if self._color_scheme_display is not None:
                self._display.reset()
            self._stores.pop(layer, None)
            while self._menus:
                menu = self._menus.pop()
                self._layout.removeWidget(menu)
                menu.deleteLater()
                menu.destroy()
            self._trail_cb.setEnabled(False)
            self._matplotlib_cb.setEnabled(False)
            self.last_saved_label.hide()
        elif isinstance(layer, Image):
            self._images_meta = dict()
            paths = layer.metadata.get("paths")
            if paths is None:
                self.video_widget.setVisible(False)
        elif isinstance(layer, Tracks):
            self._trail_cb.setChecked(False)
            self._matplotlib_cb.setChecked(False)
            self._trails = None

    def _update_colormap(self, colormap_name):
        for layer in self.viewer.layers:
            if isinstance(layer, Points) and layer.metadata:
                face_color_cycle_maps = build_color_cycles(
                    layer.metadata["header"], colormap_name,
                )
                layer.metadata["face_color_cycles"] = face_color_cycle_maps
                face_color_prop = layer._face.color_properties.name
                layer.face_color = face_color_prop
                layer.face_color_cycle = face_color_cycle_maps[face_color_prop]
                layer.events.face_color()
                self._update_color_scheme()
                break

    @register_points_action("Change labeling mode")
    def cycle_through_label_modes(self, *args):
        self.label_mode = next(keypoints.LabelMode)

    @property
    def label_mode(self):
        return str(self._label_mode)

    @label_mode.setter
    def label_mode(self, mode: Union[str, keypoints.LabelMode]):
        self._label_mode = keypoints.LabelMode(mode)
        self.viewer.status = self.label_mode
        mode_ = str(mode)
        if mode_ == "loop":
            for menu in self._menus:
                menu._locked = True
        else:
            for menu in self._menus:
                menu._locked = False
        for btn in self._radio_group.buttons():
            if btn.text() == mode_:
                btn.setChecked(True)
                break


@Points.bind_key("F")
def toggle_face_color(layer):
    if layer._face.color_properties.name == "id":
        layer.face_color = "label"
        layer.face_color_cycle = layer.metadata["face_color_cycles"]["label"]
    else:
        layer.face_color = "id"
        layer.face_color_cycle = layer.metadata["face_color_cycles"]["id"]
    layer.events.face_color()


@Points.bind_key("E")
def toggle_edge_color(layer):
    # Trick to toggle between 0 and 2
    layer.edge_width = np.bitwise_xor(layer.edge_width, 2)


class DropdownMenu(QComboBox):
    def __init__(self, labels: Sequence[str], parent: Optional[QWidget] = None):
        super().__init__(parent)
        self.update_items(labels)

    def update_to(self, text: str):
        index = self.findText(text)
        if index >= 0:
            self.setCurrentIndex(index)

    def reset(self):
        self.setCurrentIndex(0)

    def update_items(self, items):
        self.clear()
        self.addItems(items)


class KeypointsDropdownMenu(QWidget):
    def __init__(
        self,
        store: keypoints.KeypointStore,
        parent: Optional[QWidget] = None,
    ):
        super().__init__(parent)
        self.store = store
        
        self.store.layer.events.current_properties.connect(self.update_menus)
        self._locked = False

        self.id2label = defaultdict(list)
        self.menus = dict()
        self._map_individuals_to_bodyparts()
        self._populate_menus()

        layout1 = QVBoxLayout()
        layout1.addStretch(1)
        group_box = QGroupBox("Keypoint selection")
        layout2 = QVBoxLayout()
        for menu in self.menus.values():
            layout2.addWidget(menu)
        group_box.setLayout(layout2)
        layout1.addWidget(group_box)
        self.setLayout(layout1)

    def _map_individuals_to_bodyparts(self):
        self.id2label.clear()  # Empty dict so entries are ordered as in the config
        for keypoint in self.store._keypoints:
            label = keypoint.label
            id_ = keypoint.id
            if label not in self.id2label[id_]:
                self.id2label[id_].append(label)

    def _populate_menus(self):
        id_ = self.store.ids[0]
        if id_:
            menu = create_dropdown_menu(self.store, list(self.id2label), "id")
            menu.currentTextChanged.connect(self.refresh_label_menu)
            self.menus["id"] = menu
        self.menus["label"] = create_dropdown_menu(
            self.store,
            self.id2label[id_],
            "label",
        )

    def _update_items(self):
        id_ = self.store.ids[0]
        if id_:
            self.menus["id"].update_items(list(self.id2label))
        self.menus["label"].update_items(self.id2label[id_])

    def update_menus(self, event):
        keypoint = self.store.current_keypoint
        for attr, menu in self.menus.items():
            val = getattr(keypoint, attr)
            if menu.currentText() != val:
                menu.update_to(val)

    def refresh_label_menu(self, text: str):
        menu = self.menus["label"]
        menu.blockSignals(True)
        menu.clear()
        menu.blockSignals(False)
        menu.addItems(self.id2label[text])

    def smart_reset(self, event):
        """Set current keypoint to the first unlabeled one."""
        if self._locked:  # The currently selected point is not updated
            return
        unannotated = ""
        already_annotated = self.store.annotated_keypoints
        for keypoint in self.store._keypoints:
            if keypoint not in already_annotated:
                unannotated = keypoint
                break
        self.store.current_keypoint = (
            unannotated if unannotated else self.store._keypoints[0]
        )


def create_dropdown_menu(store, items, attr):
    menu = DropdownMenu(items)

    def item_changed(ind):
        current_item = menu.itemText(ind)
        if current_item is not None:
            setattr(store, f"current_{attr}", current_item)

    menu.currentIndexChanged.connect(item_changed)
    return menu
<<<<<<< HEAD
=======


# WelcomeWidget modified from:
# https://github.com/napari/napari/blob/a72d512972a274380645dae16b9aa93de38c3ba2/napari/_qt/widgets/qt_welcome.py#L28
class QtWelcomeWidget(QWidget):
    """Welcome widget to display initial information and shortcuts to user."""

    sig_dropped = Signal("QEvent")

    def __init__(self, parent):
        super().__init__(parent)

        # Create colored icon using theme
        self._image = QLabel()
        self._image.setObjectName("logo_silhouette")
        self._image.setMinimumSize(300, 300)
        self._label = QtWelcomeLabel(
            """
            Drop a folder from within a DeepLabCut's labeled-data directory,
            and,  if labeling from scratch,
            the corresponding project's config.yaml file.
            """
        )

        # Widget setup
        self.setAutoFillBackground(True)
        self.setAcceptDrops(True)
        self._image.setAlignment(Qt.AlignCenter)
        self._label.setAlignment(Qt.AlignCenter)

        # Layout
        text_layout = QVBoxLayout()
        text_layout.addWidget(self._label)

        layout = QVBoxLayout()
        layout.addStretch()
        layout.setSpacing(30)
        layout.addWidget(self._image)
        layout.addLayout(text_layout)
        layout.addStretch()

        self.setLayout(layout)

    def paintEvent(self, event):
        """Override Qt method.

        Parameters
        ----------
        event : qtpy.QtCore.QEvent
            Event from the Qt context.
        """
        option = QStyleOption()
        option.initFrom(self)
        p = QPainter(self)
        self.style().drawPrimitive(QStyle.PE_Widget, option, p, self)

    def _update_property(self, prop, value):
        """Update properties of widget to update style.

        Parameters
        ----------
        prop : str
            Property name to update.
        value : bool
            Property value to update.
        """
        self.setProperty(prop, value)
        self.style().unpolish(self)
        self.style().polish(self)

    def dragEnterEvent(self, event):
        """Override Qt method.

        Provide style updates on event.

        Parameters
        ----------
        event : qtpy.QtCore.QEvent
            Event from the Qt context.
        """
        self._update_property("drag", True)
        if event.mimeData().hasUrls():
            event.accept()
        else:
            event.ignore()

    def dragLeaveEvent(self, event):
        """Override Qt method.

        Provide style updates on event.

        Parameters
        ----------
        event : qtpy.QtCore.QEvent
            Event from the Qt context.
        """
        self._update_property("drag", False)

    def dropEvent(self, event):
        """Override Qt method.

        Provide style updates on event and emit the drop event.

        Parameters
        ----------
        event : qtpy.QtCore.QEvent
            Event from the Qt context.
        """
        self._update_property("drag", False)
        self.sig_dropped.emit(event)


class ClickableLabel(QLabel):
    clicked = Signal(str)

    def __init__(self, text="", color="turquoise", parent=None):
        super().__init__(text, parent)
        self._default_style = self.styleSheet()
        self.color = color

    def mousePressEvent(self, event):
        self.clicked.emit(self.text())

    def enterEvent(self, event):
        self.setCursor(QCursor(Qt.PointingHandCursor))
        self.setStyleSheet(f"color: {self.color}")

    def leaveEvent(self, event):
        self.unsetCursor()
        self.setStyleSheet(self._default_style)


class LabelPair(QWidget):
    def __init__(self, color: str, name: str, parent: QWidget):
        super().__init__(parent)

        self._color = color
        self._part_name = name

        self.color_label = QLabel("", parent=self)
        self.part_label = ClickableLabel(name, color=color, parent=self)

        self.color_label.setToolTip(name)
        self.part_label.setToolTip(name)

        self._format_label(self.color_label, 10, 10)
        self._format_label(self.part_label)

        self.color_label.setStyleSheet(f"background-color: {color};")

        self._build()

    @staticmethod
    def _format_label(label: QLabel, height: int = None, width: int = None):
        label.setSizePolicy(QSizePolicy.Fixed, QSizePolicy.Fixed)
        if height is not None:
            label.setMaximumHeight(height)
        if width is not None:
            label.setMaximumWidth(width)

    def _build(self):
        layout = QHBoxLayout()
        layout.addWidget(self.color_label, alignment=Qt.AlignmentFlag.AlignLeft)
        layout.addWidget(self.part_label, alignment=Qt.AlignmentFlag.AlignLeft)
        self.setLayout(layout)

    @property
    def color(self):
        return self._color

    @color.setter
    def color(self, color: str):
        self._color = color
        self.color_label.setStyleSheet(f"background-color: {color};")

    @property
    def part_name(self):
        return self._part_name

    @part_name.setter
    def part_name(self, part_name: str):
        self._part_name = part_name
        self.part_label.setText(part_name)
        self.part_label.setToolTip(part_name)
        self.color_label.setToolTip(part_name)


class ColorSchemeDisplay(QScrollArea):
    added = Signal(object)

    def __init__(self, parent):
        super().__init__(parent)

        self.scheme_dict = {}  # {name: color} mapping
        self._layout = QVBoxLayout()
        self._layout.setSpacing(0)
        self._container = QWidget(
            parent=self
        )  # workaround to use setWidget, let me know if there's a better option

        self._build()

    @property
    def labels(self):
        labels = []
        for i in range(self._layout.count()):
            item = self._layout.itemAt(i)
            if w := item.widget():
                labels.append(w)
        return labels

    def _build(self):
        self._container.setSizePolicy(
            QSizePolicy.Fixed, QSizePolicy.Maximum
        )  # feel free to change those
        self._container.setLayout(self._layout)
        self._container.adjustSize()

        self.setWidget(self._container)

        self.setWidgetResizable(True)
        self.setSizePolicy(
            QSizePolicy.MinimumExpanding, QSizePolicy.MinimumExpanding
        )  # feel free to change those
        # self.setMaximumHeight(150)
        self.setBaseSize(100, 200)

        self.setVerticalScrollBarPolicy(Qt.ScrollBarPolicy.ScrollBarAlwaysOn)
        self.setHorizontalScrollBarPolicy(Qt.ScrollBarPolicy.ScrollBarAlwaysOff)

    def add_entry(self, name, color):
        self.scheme_dict.update({name: color})

        widget = LabelPair(color, name, self)
        self._layout.addWidget(widget, alignment=Qt.AlignmentFlag.AlignLeft)
        self.added.emit(widget)

    def reset(self):
        self.scheme_dict = {}
        for i in reversed(range(self._layout.count())):
            w = self._layout.itemAt(i).widget()
            w.setParent(None)
            self._layout.removeWidget(w)
>>>>>>> 7c89a39d
<|MERGE_RESOLUTION|>--- conflicted
+++ resolved
@@ -1,5 +1,4 @@
 import os
-<<<<<<< HEAD
 from collections import defaultdict
 from functools import partial
 import numpy as np
@@ -9,7 +8,6 @@
 from types import MethodType
 from typing import Optional, Sequence, Union
 from napari.layers import Image, Points
-=======
 from collections import defaultdict, namedtuple
 from copy import deepcopy
 from datetime import datetime
@@ -28,21 +26,14 @@
 import numpy as np
 from napari._qt.widgets.qt_welcome import QtWelcomeLabel
 from napari.layers import Image, Points, Shapes, Tracks
->>>>>>> 7c89a39d
 from napari.layers.points._points_key_bindings import register_points_action
 from napari.layers.utils import color_manager
 from napari.layers.utils.layer_utils import _features_to_properties
 from napari.utils.events import Event
-<<<<<<< HEAD
-from napari.utils.history import update_save_history, get_save_history
-from PIL import Image as Image_
-from qtpy import QtCore
-=======
 from napari.utils.history import get_save_history, update_save_history
 from qtpy.QtCore import Qt, QTimer, Signal, QPoint, QSettings, QSize
 from qtpy.QtGui import QPainter, QAction, QCursor, QIcon
 from qtpy.QtSvgWidgets import QSvgWidget
->>>>>>> 7c89a39d
 from qtpy.QtWidgets import (
     QButtonGroup,
     QCheckBox,
@@ -68,7 +59,6 @@
 
 from napari_deeplabcut.kmeans import cluster_data
 from napari_deeplabcut import keypoints
-<<<<<<< HEAD
 from napari_deeplabcut.misc import to_os_dir_sep, find_project_name
 
 
@@ -96,7 +86,6 @@
     worker.finished.connect(worker.deleteLater)
     worker.finished.connect(thread.deleteLater)
     return worker, thread
-=======
 from napari_deeplabcut._reader import _load_config
 from napari_deeplabcut._writer import _write_config, _write_image, _form_df
 from napari_deeplabcut.misc import (
@@ -206,7 +195,6 @@
         )
         self.move(p)
         self._current_tip = (self._current_tip + 1) % len(self._tips)
->>>>>>> 7c89a39d
 
 
 def _get_and_try_preferred_reader(
@@ -839,7 +827,7 @@
         self._im = None
         self._scatter = self.ax.scatter([], [])
         self.canvas = FigureCanvas(self.fig)
-        
+
         self.show()
 
     def add_clustering_buttons(self):
@@ -1246,7 +1234,7 @@
     ):
         super().__init__(parent)
         self.store = store
-        
+
         self.store.layer.events.current_properties.connect(self.update_menus)
         self._locked = False
 
@@ -1330,8 +1318,6 @@
 
     menu.currentIndexChanged.connect(item_changed)
     return menu
-<<<<<<< HEAD
-=======
 
 
 # WelcomeWidget modified from:
@@ -1574,5 +1560,4 @@
         for i in reversed(range(self._layout.count())):
             w = self._layout.itemAt(i).widget()
             w.setParent(None)
-            self._layout.removeWidget(w)
->>>>>>> 7c89a39d
+            self._layout.removeWidget(w)