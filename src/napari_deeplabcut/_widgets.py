import os
from collections import defaultdict
from datetime import datetime
from functools import partial
from math import ceil, log10
import pandas as pd
from pathlib import Path
from types import MethodType
from typing import Optional, Sequence, Union

import numpy as np
from napari._qt.widgets.qt_welcome import QtWelcomeLabel
from napari.layers import Image, Points, Shapes, Tracks
from napari.layers.points._points_key_bindings import register_points_action
from napari.layers.utils import color_manager
from napari.utils.events import Event
from napari.utils.history import get_save_history, update_save_history
from qtpy.QtCore import Qt, QTimer, Signal, QSize
from qtpy.QtGui import QPainter, QIcon
from qtpy.QtWidgets import (
    QButtonGroup,
    QCheckBox,
    QComboBox,
    QFileDialog,
    QGroupBox,
    QHBoxLayout,
    QLabel,
    QMessageBox,
    QPushButton,
    QRadioButton,
    QScrollArea,
    QSizePolicy,
    QStyle,
    QStyleOption,
    QVBoxLayout,
    QWidget,
)

from napari_deeplabcut import keypoints
from napari_deeplabcut._reader import _load_config
from napari_deeplabcut._writer import _write_config, _write_image, _form_df
from napari_deeplabcut.misc import (
    encode_categories,
    to_os_dir_sep,
    guarantee_multiindex_rows,
)


def _get_and_try_preferred_reader(
    self,
    dialog,
    *args,
):
    try:
        self.viewer.open(
            dialog._current_file,
            plugin="napari-deeplabcut",
        )
    except ValueError:
        self.viewer.open(
            dialog._current_file,
            plugin="builtins",
        )


# Hack to avoid napari's silly variable type guess,
# where property is understood as continuous if
# there are more than 16 unique categories...
def guess_continuous(property):
    if issubclass(property.dtype.type, np.floating):
        return True
    else:
        return False


color_manager.guess_continuous = guess_continuous


# Hack to save a KeyPoints layer without showing the Save dialog
def _save_layers_dialog(self, selected=False):
    """Save layers (all or selected) to disk, using ``LayerList.save()``.
    Parameters
    ----------
    selected : bool
        If True, only layers that are selected in the viewer will be saved.
        By default, all layers are saved.
    """
    selected_layers = list(self.viewer.layers.selection)
    msg = ""
    if not len(self.viewer.layers):
        msg = "There are no layers in the viewer to save."
    elif selected and not len(selected_layers):
        msg = (
            "Please select one or more layers to save," '\nor use "Save all layers..."'
        )
    if msg:
        QMessageBox.warning(self, "Nothing to save", msg, QMessageBox.Ok)
        return
    if len(selected_layers) == 1 and isinstance(selected_layers[0], Points):
        self.viewer.layers.save("", selected=True, plugin="napari-deeplabcut")
        self.viewer.status = "Data successfully saved"
    else:
        dlg = QFileDialog()
        hist = get_save_history()
        dlg.setHistory(hist)
        filename, _ = dlg.getSaveFileName(
            caption=f'Save {"selected" if selected else "all"} layers',
            dir=hist[0],  # home dir by default
        )
        if filename:
            self.viewer.layers.save(filename, selected=selected)
        else:
            return
    self._is_saved = True
    self.last_saved_label.setText(
        f'Last saved at {str(datetime.now().time()).split(".")[0]}'
    )
    self.last_saved_label.show()


def on_close(self, event, widget):
    if widget._stores and not widget._is_saved:
        choice = QMessageBox.warning(
            widget,
            "Warning",
            "Data were not saved. Are you certain you want to leave?",
            QMessageBox.Yes | QMessageBox.No,
        )
        if choice == QMessageBox.Yes:
            event.accept()
        else:
            event.ignore()
    else:
        event.accept()


class KeypointControls(QWidget):
    def __init__(self, napari_viewer):
        super().__init__()
        self._is_saved = False

        self.viewer = napari_viewer
        self.viewer.layers.events.inserted.connect(self.on_insert)
        self.viewer.layers.events.removed.connect(self.on_remove)

        self.viewer.window.qt_viewer._get_and_try_preferred_reader = MethodType(
            _get_and_try_preferred_reader,
            self.viewer.window.qt_viewer,
        )

        status_bar = self.viewer.window._qt_window.statusBar()
        self.last_saved_label = QLabel("")
        self.last_saved_label.hide()
        status_bar.addPermanentWidget(self.last_saved_label)

        # Hack napari's Welcome overlay to show more relevant instructions
        overlay = self.viewer.window._qt_viewer._canvas_overlay
        welcome_widget = overlay.layout().itemAt(1).widget()
        welcome_widget.deleteLater()
        w = QtWelcomeWidget(None)
        overlay._overlay = w
        overlay.addWidget(w)
        overlay._overlay.sig_dropped.connect(overlay.sig_dropped)

        self._label_mode = keypoints.LabelMode.default()

        # Hold references to the KeypointStores
        self._stores = {}
        # Intercept close event if data were not saved
        self.viewer.window._qt_window.closeEvent = partial(
            on_close,
            self.viewer.window._qt_window,
            widget=self,
        )

        # Storage for extra image metadata that are relevant to other layers.
        # These are updated anytime images are added to the Viewer
        # and passed on to the other layers upon creation.
        self._images_meta = dict()

        # Add some more controls
        self._layout = QVBoxLayout(self)
        self._menus = []

        self._video_group = self._form_video_action_menu()

        vlayout = QHBoxLayout()
        trail_label = QLabel("Show trails")
        self._trail_cb = QCheckBox()
        self._trail_cb.setToolTip("toggle trails visibility")
        self._trail_cb.setChecked(False)
        self._trail_cb.setEnabled(False)
        self._trail_cb.stateChanged.connect(self._show_trails)
        self._trails = None

        self._view_scheme_cb = QCheckBox("Show color scheme", parent=self)

        vlayout.addWidget(trail_label)
        vlayout.addWidget(self._trail_cb)
        vlayout.addWidget(self._view_scheme_cb)

        self._layout.addLayout(vlayout)

        self._radio_group = self._form_mode_radio_buttons()

        self._display = ColorSchemeDisplay(parent=self)
        self._color_scheme_display = self._form_color_scheme_display(self.viewer)
        self._view_scheme_cb.toggled.connect(self._show_color_scheme)
        self._view_scheme_cb.toggle()

        # Substitute default menu action with custom one
        for action in self.viewer.window.file_menu.actions():
            if "save selected layer" in action.text().lower():
                action.triggered.disconnect()
                action.triggered.connect(
                    lambda: _save_layers_dialog(
                        self,
                        selected=True,
                    )
                )
                break

    def _move_image_layer_to_bottom(self, index):
        if (ind := index) != 0:
            self.viewer.layers.move_selected(ind, 0)
            self.viewer.layers.select_next()  # Auto-select the Points layer

    def _show_color_scheme(self):
        show = self._view_scheme_cb.isChecked()
        self._color_scheme_display.setVisible(show)

    def _show_trails(self, state):
        if state == Qt.Checked:
            if self._trails is None:
                store = list(self._stores.values())[0]
                inds = encode_categories(store.layer.properties["label"])
                temp = np.c_[inds, store.layer.data]
                self._trails = self.viewer.add_tracks(
                    temp,
                    tail_length=50,
                    head_length=50,
                    tail_width=6,
                    name="trails",
                    colormap="viridis",
                )
            self._trails.visible = True
        else:
            self._trails.visible = False

    def _form_video_action_menu(self):
        group_box = QGroupBox("Video")
        layout = QVBoxLayout()
        extract_button = QPushButton("Extract frame")
        extract_button.clicked.connect(self._extract_single_frame)
        extract_button.setEnabled(False)
        layout.addWidget(extract_button)
        crop_button = QPushButton("Store crop coordinates")
        crop_button.clicked.connect(self._store_crop_coordinates)
        crop_button.setEnabled(False)
        layout.addWidget(crop_button)
        group_box.setLayout(layout)
        self._layout.addWidget(group_box)
        return extract_button, crop_button

    def _extract_single_frame(self, *args):
        image_layer = None
        points_layer = None
        for layer in self.viewer.layers:
            if isinstance(layer, Image):
                image_layer = layer
            elif isinstance(layer, Points):
                points_layer = layer
        if image_layer is not None:
            ind = self.viewer.dims.current_step[0]
            frame = image_layer.data[ind]
            n_frames = image_layer.data.shape[0]
            name = f"img{str(ind).zfill(int(ceil(log10(n_frames))))}.png"
            output_path = os.path.join(image_layer.metadata["root"], name)
            _write_image(frame, str(output_path))

            # If annotations were loaded, they should be written to a machinefile.h5 file
            if points_layer is not None:
                df = _form_df(
                    points_layer.data,
                    {
                        "metadata": points_layer.metadata,
                        "properties": points_layer.properties,
                    },
                )
                df = df.iloc[ind:ind + 1]
                df.index = pd.MultiIndex.from_tuples([Path(output_path).parts[-3:]])
                filepath = os.path.join(image_layer.metadata["root"], "machinelabels-iter0.h5")
                if Path(filepath).is_file():
                    df_prev = pd.read_hdf(filepath)
                    guarantee_multiindex_rows(df_prev)
                    df = pd.concat([df_prev, df])
                    df = df[~df.index.duplicated(keep="first")]
                df.to_hdf(filepath, key="machinelabels")


    def _store_crop_coordinates(self, *args):
        if not (project_path := self._images_meta.get("project")):
            return
        for layer in self.viewer.layers:
            if isinstance(layer, Shapes):
                try:
                    ind = layer.shape_type.index("rectangle")
                except ValueError:
                    return
                bbox = layer.data[ind][:, 1:]
                h = self.viewer.dims.range[2][1]
                bbox[:, 0] = h - bbox[:, 0]
                bbox = np.clip(bbox, 0, a_max=None).astype(int)
                y1, x1 = bbox.min(axis=0)
                y2, x2 = bbox.max(axis=0)
                temp = {"crop": ", ".join(map(str, [x1, x2, y1, y2]))}
                config_path = os.path.join(project_path, "config.yaml")
                cfg = _load_config(config_path)
                cfg["video_sets"][
                    os.path.join(project_path, "videos", self._images_meta["name"])
                ] = temp
                _write_config(config_path, cfg)
                break

    def _form_dropdown_menus(self, store):
        menu = KeypointsDropdownMenu(store)
        self.viewer.dims.events.current_step.connect(
            menu.smart_reset,
            position="last",
        )
        menu.smart_reset(event=None)
        self._menus.append(menu)
        layout = QVBoxLayout()
        layout.addWidget(menu)
        self._layout.addLayout(layout)

    def _form_mode_radio_buttons(self):
        group_box = QGroupBox("Labeling mode")
        layout = QHBoxLayout()
        group = QButtonGroup(self)
        for i, mode in enumerate(keypoints.LabelMode.__members__, start=1):
            btn = QRadioButton(mode.lower())
            btn.setToolTip(keypoints.TOOLTIPS[mode])
            group.addButton(btn, i)
            layout.addWidget(btn)
        group.button(1).setChecked(True)
        group_box.setLayout(layout)
        self._layout.addWidget(group_box)

        def _func():
            self.label_mode = group.checkedButton().text()

        group.buttonClicked.connect(_func)
        return group

    def _form_color_scheme_display(self, viewer):
        self.viewer.layers.events.inserted.connect(self._update_color_scheme)
        return viewer.window.add_dock_widget(
            self._display, name="Color scheme reference", area="left"
        )

    def _update_color_scheme(self):
        def to_hex(nparray):
            a = np.array(nparray * 255, dtype=int)
            rgb2hex = lambda r, g, b, _: f"#{r:02x}{g:02x}{b:02x}"
            res = rgb2hex(*a)
            return res

        self._display.reset()
        for layer in self.viewer.layers:
            if isinstance(layer, Points) and layer.metadata:
                [
                    self._display.add_entry(name, to_hex(color))
                    for name, color in layer.metadata["face_color_cycles"][
                        "label"
                    ].items()
                ]
                break

    def _remap_frame_indices(self, layer):
        if not self._images_meta.get("paths"):
            return

        new_paths = [to_os_dir_sep(p) for p in self._images_meta["paths"]]
        paths = layer.metadata.get("paths")
        if paths is not None and np.any(layer.data):
            paths_map = dict(zip(range(len(paths)), map(to_os_dir_sep, paths)))
            # Discard data if there are missing frames
            missing = [i for i, path in paths_map.items() if path not in new_paths]
            if missing:
                if isinstance(layer.data, list):
                    inds_to_remove = [
                        i
                        for i, verts in enumerate(layer.data)
                        if verts[0, 0] in missing
                    ]
                else:
                    inds_to_remove = np.flatnonzero(np.isin(layer.data[:, 0], missing))
                layer.selected_data = inds_to_remove
                layer.remove_selected()
                for i in missing:
                    paths_map.pop(i)

            # Check now whether there are new frames
            temp = {k: new_paths.index(v) for k, v in paths_map.items()}
            data = layer.data
            if isinstance(data, list):
                for verts in data:
                    verts[:, 0] = np.vectorize(temp.get)(verts[:, 0])
            else:
                data[:, 0] = np.vectorize(temp.get)(data[:, 0])
            layer.data = data
        layer.metadata.update(self._images_meta)

    def on_insert(self, event):
        layer = event.source[-1]
        if isinstance(layer, Image):
            paths = layer.metadata.get("paths")
            if paths is None:  # Then it's a video file
                for widget in self._video_group:
                    widget.setEnabled(True)
            # Store the metadata and pass them on to the other layers
            self._images_meta.update(
                {
                    "paths": paths,
                    "shape": layer.level_shapes[0],
                    "root": layer.metadata["root"],
                    "name": layer.name,
                }
            )
            # Delay layer sorting
            QTimer.singleShot(
                10, partial(self._move_image_layer_to_bottom, event.index)
            )
        elif isinstance(layer, Points):
            # If the current Points layer comes from a config file, some have already
            # been added and the body part names are different from the existing ones,
            # then we update store's metadata and menus.
            if layer.metadata.get("project", "") and self._stores:
                keypoints_menu = self._menus[0].menus["label"]
                current_keypoint_set = set(
                    keypoints_menu.itemText(i) for i in range(keypoints_menu.count())
                )
                new_keypoint_set = set(layer.metadata["header"].bodyparts)
                diff = new_keypoint_set.difference(current_keypoint_set)
                if diff:
                    answer = QMessageBox.question(self, "", "Do you want to display the new keypoints only?")
                    if answer  == QMessageBox.Yes:
                        self.viewer.layers[-2].shown = False

                    self.viewer.status = f"New keypoint{'s' if len(diff) > 1 else ''} {', '.join(diff)} found."
                    for _layer, store in self._stores.items():
                        _layer.metadata["header"] = layer.metadata["header"]
                        _layer.metadata["face_color_cycles"] = layer.metadata["face_color_cycles"]
                        _layer.face_color_cycle = layer.face_color_cycle
                        store.layer = _layer

                    for menu in self._menus:
                        menu._map_individuals_to_bodyparts()
                        menu._update_items()

                    self._update_color_scheme()

                # Remove the unnecessary layer newly added
                QTimer.singleShot(10, self.viewer.layers.pop)
                return

            store = keypoints.KeypointStore(self.viewer, layer)
            self._stores[layer] = store
            # TODO Set default dir of the save file dialog
            if root := layer.metadata.get("root"):
                update_save_history(root)
            layer.metadata["controls"] = self
            layer.text.visible = False
            layer.bind_key("M", self.cycle_through_label_modes)
            layer.add = MethodType(keypoints._add, store)
            layer.events.add(query_next_frame=Event)
            layer.events.query_next_frame.connect(store._advance_step)
            layer.bind_key("Shift-Right", store._find_first_unlabeled_frame)
            layer.bind_key("Shift-Left", store._find_first_unlabeled_frame)

            layer.bind_key("Down", store.next_keypoint, overwrite=True)
            layer.bind_key("Up", store.prev_keypoint, overwrite=True)
            layer.face_color_mode = "cycle"
            if not self._menus:
                self._form_dropdown_menus(store)
            self._images_meta.update(
                {
                    "project": layer.metadata.get("project"),
                }
            )
            self._trail_cb.setEnabled(True)
        for layer_ in self.viewer.layers:
            if not isinstance(layer_, Image):
                self._remap_frame_indices(layer_)

    def on_remove(self, event):
        layer = event.value
        n_points_layer = sum(isinstance(l, Points) for l in self.viewer.layers)
        if isinstance(layer, Points) and n_points_layer == 0:
            if self._color_scheme_display is not None:
                self._display.reset()
            self._stores.pop(layer, None)
            while self._menus:
                menu = self._menus.pop()
                self._layout.removeWidget(menu)
                menu.deleteLater()
                menu.destroy()
            self._trail_cb.setEnabled(False)
            self.last_saved_label.hide()
        elif isinstance(layer, Image):
            self._images_meta = dict()
            paths = layer.metadata.get("paths")
            if paths is None:
                for widget in self._video_group:
                    widget.setEnabled(False)
        elif isinstance(layer, Tracks):
            self._trail_cb.setChecked(False)
            self._trails = None

    @register_points_action("Change labeling mode")
    def cycle_through_label_modes(self, *args):
        self.label_mode = next(keypoints.LabelMode)

    @property
    def label_mode(self):
        return str(self._label_mode)

    @label_mode.setter
    def label_mode(self, mode: Union[str, keypoints.LabelMode]):
        self._label_mode = keypoints.LabelMode(mode)
        self.viewer.status = self.label_mode
        for btn in self._radio_group.buttons():
            if btn.text() == str(mode):
                btn.setChecked(True)
                break


@Points.bind_key("F")
def toggle_face_color(layer):
    if layer._face.color_properties.name == "id":
        layer.face_color = "label"
        layer.face_color_cycle = layer.metadata["face_color_cycles"]["label"]
    else:
        layer.face_color = "id"
        layer.face_color_cycle = layer.metadata["face_color_cycles"]["id"]
    layer.events.face_color()


@Points.bind_key("E")
def toggle_edge_color(layer):
    # Trick to toggle between 0 and 2
    layer.edge_width = np.bitwise_xor(layer.edge_width, 2)


class DropdownMenu(QComboBox):
    def __init__(self, labels: Sequence[str], parent: Optional[QWidget] = None):
        super().__init__(parent)
        self.update_items(labels)

    def update_to(self, text: str):
        index = self.findText(text)
        if index >= 0:
            self.setCurrentIndex(index)

    def reset(self):
        self.setCurrentIndex(0)

    def update_items(self, items):
        self.clear()
        self.addItems(items)


class KeypointsDropdownMenu(QWidget):
    def __init__(
        self,
        store: keypoints.KeypointStore,
        parent: Optional[QWidget] = None,
    ):
        super().__init__(parent)
        self.store = store
        self.store.layer.events.current_properties.connect(self.update_menus)
        self._locked = False

        self.id2label = defaultdict(list)
        self.menus = dict()
        self._map_individuals_to_bodyparts()
        self._populate_menus()

        layout1 = QVBoxLayout()
        layout1.addStretch(1)
        group_box = QGroupBox("Keypoint selection")
        layout2 = QVBoxLayout()
        for menu in self.menus.values():
            layout2.addWidget(menu)
        self.lock_button = QPushButton("Lock selection")
        self.lock_button.setIcon(QIcon('src/napari_deeplabcut/assets/unlock.svg'))
        self.lock_button.setIconSize(QSize(24, 24))
        self.lock_button.clicked.connect(self._lock_current_keypoint)
        layout2.addWidget(self.lock_button)
        group_box.setLayout(layout2)
        layout1.addWidget(group_box)
        self.setLayout(layout1)

<<<<<<< HEAD
    def _map_individuals_to_bodyparts(self):
        for keypoint in self.store._keypoints:
            label = keypoint.label
            id_ = keypoint.id
            if label not in self.id2label[id_]:
                self.id2label[id_].append(label)

    def _populate_menus(self):
        id_ = self.store.ids[0]
        if id_:
            menu = create_dropdown_menu(self.store, list(self.id2label), "id")
            menu.currentTextChanged.connect(self.refresh_label_menu)
            self.menus["id"] = menu
        self.menus["label"] = create_dropdown_menu(
            self.store, self.id2label[id_], "label",
        )

    def _update_items(self):
        id_ = self.store.ids[0]
        if id_:
            self.menus["id"].update_items(list(self.id2label))
        self.menus["label"].update_items(self.id2label[id_])
=======
    def _lock_current_keypoint(self):
        self._locked = not self._locked
        if self._locked:
            self.lock_button.setText("Unlock selection")
            self.lock_button.setIcon(QIcon('src/napari_deeplabcut/assets/lock.svg'))
        else:
            self.lock_button.setText("Lock selection")
            self.lock_button.setIcon(QIcon('src/napari_deeplabcut/assets/unlock.svg'))
>>>>>>> eabe0a51

    def update_menus(self, event):
        keypoint = self.store.current_keypoint
        for attr, menu in self.menus.items():
            val = getattr(keypoint, attr)
            if menu.currentText() != val:
                menu.update_to(val)

    def refresh_label_menu(self, text: str):
        menu = self.menus["label"]
        menu.blockSignals(True)
        menu.clear()
        menu.blockSignals(False)
        menu.addItems(self.id2label[text])

    def smart_reset(self, event):
        """Set current keypoint to the first unlabeled one."""
        if self._locked:
            return
        unannotated = ""
        already_annotated = self.store.annotated_keypoints
        for keypoint in self.store._keypoints:
            if keypoint not in already_annotated:
                unannotated = keypoint
                break
        self.store.current_keypoint = unannotated if unannotated else self.store._keypoints[0]


def create_dropdown_menu(store, items, attr):
    menu = DropdownMenu(items)

    def item_changed(ind):
        current_item = menu.itemText(ind)
        if current_item is not None:
            setattr(store, f"current_{attr}", current_item)

    menu.currentIndexChanged.connect(item_changed)
    return menu


# WelcomeWidget modified from:
# https://github.com/napari/napari/blob/a72d512972a274380645dae16b9aa93de38c3ba2/napari/_qt/widgets/qt_welcome.py#L28
class QtWelcomeWidget(QWidget):
    """Welcome widget to display initial information and shortcuts to user."""

    sig_dropped = Signal("QEvent")

    def __init__(self, parent):
        super().__init__(parent)

        # Create colored icon using theme
        self._image = QLabel()
        self._image.setObjectName("logo_silhouette")
        self._image.setMinimumSize(300, 300)
        self._label = QtWelcomeLabel(
            """
            Drop a folder from within a DeepLabCut's labeled-data directory,
            and,  if labeling from scratch,
            the corresponding project's config.yaml file.
            """
        )

        # Widget setup
        self.setAutoFillBackground(True)
        self.setAcceptDrops(True)
        self._image.setAlignment(Qt.AlignCenter)
        self._label.setAlignment(Qt.AlignCenter)

        # Layout
        text_layout = QVBoxLayout()
        text_layout.addWidget(self._label)

        layout = QVBoxLayout()
        layout.addStretch()
        layout.setSpacing(30)
        layout.addWidget(self._image)
        layout.addLayout(text_layout)
        layout.addStretch()

        self.setLayout(layout)

    def paintEvent(self, event):
        """Override Qt method.

        Parameters
        ----------
        event : qtpy.QtCore.QEvent
            Event from the Qt context.
        """
        option = QStyleOption()
        option.initFrom(self)
        p = QPainter(self)
        self.style().drawPrimitive(QStyle.PE_Widget, option, p, self)

    def _update_property(self, prop, value):
        """Update properties of widget to update style.

        Parameters
        ----------
        prop : str
            Property name to update.
        value : bool
            Property value to update.
        """
        self.setProperty(prop, value)
        self.style().unpolish(self)
        self.style().polish(self)

    def dragEnterEvent(self, event):
        """Override Qt method.

        Provide style updates on event.

        Parameters
        ----------
        event : qtpy.QtCore.QEvent
            Event from the Qt context.
        """
        self._update_property("drag", True)
        if event.mimeData().hasUrls():
            event.accept()
        else:
            event.ignore()

    def dragLeaveEvent(self, event):
        """Override Qt method.

        Provide style updates on event.

        Parameters
        ----------
        event : qtpy.QtCore.QEvent
            Event from the Qt context.
        """
        self._update_property("drag", False)

    def dropEvent(self, event):
        """Override Qt method.

        Provide style updates on event and emit the drop event.

        Parameters
        ----------
        event : qtpy.QtCore.QEvent
            Event from the Qt context.
        """
        self._update_property("drag", False)
        self.sig_dropped.emit(event)


class LabelPair(QWidget):
    def __init__(self, color: str, name: str, parent: QWidget):
        super().__init__(parent)

        self._color = color
        self._part_name = name

        self.color_label = QLabel("", parent=self)
        self.part_label = QLabel(name, parent=self)

        self.color_label.setToolTip(name)
        self.part_label.setToolTip(name)

        self._format_label(self.color_label, 10, 10)
        self._format_label(self.part_label)

        self.color_label.setStyleSheet(f"background-color: {color};")

        self._build()

    @staticmethod
    def _format_label(label: QLabel, height: int = None, width: int = None):
        label.setSizePolicy(QSizePolicy.Fixed, QSizePolicy.Fixed)
        if height is not None:
            label.setMaximumHeight(height)
        if width is not None:
            label.setMaximumWidth(width)

    def _build(self):
        layout = QHBoxLayout()
        layout.addWidget(self.color_label, alignment=Qt.AlignmentFlag.AlignLeft)
        layout.addWidget(self.part_label, alignment=Qt.AlignmentFlag.AlignLeft)
        self.setLayout(layout)

    @property
    def color(self):
        return self._color

    @color.setter
    def color(self, color: str):
        self._color = color
        self.color_label.setStyleSheet(f"background-color: {color};")

    @property
    def part_name(self):
        return self._part_name

    @part_name.setter
    def part_name(self, part_name: str):
        self._part_name = part_name
        self.part_label.setText(part_name)
        self.part_label.setToolTip(part_name)
        self.color_label.setToolTip(part_name)


class ColorSchemeDisplay(QScrollArea):
    def __init__(self, parent):
        super().__init__(parent)

        self.scheme_dict = {}  # {name: color} mapping
        self._layout = QVBoxLayout()
        self._layout.setSpacing(0)
        self._container = QWidget(
            parent=self
        )  # workaround to use setWidget, let me know if there's a better option

        self._build()

    def _build(self):
        self._container.setSizePolicy(
            QSizePolicy.Fixed, QSizePolicy.Maximum
        )  # feel free to change those
        self._container.setLayout(self._layout)
        self._container.adjustSize()

        self.setWidget(self._container)

        self.setWidgetResizable(True)
        self.setSizePolicy(
            QSizePolicy.MinimumExpanding, QSizePolicy.MinimumExpanding
        )  # feel free to change those
        # self.setMaximumHeight(150)
        self.setBaseSize(100, 200)

        self.setVerticalScrollBarPolicy(Qt.ScrollBarPolicy.ScrollBarAlwaysOn)
        self.setHorizontalScrollBarPolicy(Qt.ScrollBarPolicy.ScrollBarAlwaysOff)

    def add_entry(self, name, color):
        self.scheme_dict.update({name: color})

        self._layout.addWidget(
            LabelPair(color, name, self), alignment=Qt.AlignmentFlag.AlignLeft
        )

    def reset(self):
        self.scheme_dict = {}
        for i in reversed(range(self._layout.count())):
            self._layout.itemAt(i).widget().deleteLater()<|MERGE_RESOLUTION|>--- conflicted
+++ resolved
@@ -602,7 +602,6 @@
         layout1.addWidget(group_box)
         self.setLayout(layout1)
 
-<<<<<<< HEAD
     def _map_individuals_to_bodyparts(self):
         for keypoint in self.store._keypoints:
             label = keypoint.label
@@ -625,7 +624,7 @@
         if id_:
             self.menus["id"].update_items(list(self.id2label))
         self.menus["label"].update_items(self.id2label[id_])
-=======
+
     def _lock_current_keypoint(self):
         self._locked = not self._locked
         if self._locked:
@@ -634,7 +633,6 @@
         else:
             self.lock_button.setText("Lock selection")
             self.lock_button.setIcon(QIcon('src/napari_deeplabcut/assets/unlock.svg'))
->>>>>>> eabe0a51
 
     def update_menus(self, event):
         keypoint = self.store.current_keypoint
