import os
from itertools import groupby
from pathlib import Path

import pandas as pd
import yaml
from napari.layers import Shapes
from napari_builtins.io import napari_write_shapes
from skimage.io import imsave
from skimage.util import img_as_ubyte

from napari_deeplabcut import misc
from napari_deeplabcut._reader import _load_config


<<<<<<< HEAD
def _conv_layer_to_df(data, metadata, properties):
    temp = pd.DataFrame(data[:, -1:0:-1], columns=["x", "y"])
=======
def _write_config(config_path: str, params: dict):
    with open(config_path, "w") as file:
        yaml.safe_dump(params, file)


def _form_df(points_data, metadata):
    temp = pd.DataFrame(points_data[:, -1:0:-1], columns=["x", "y"])
    properties = metadata["properties"]
    meta = metadata["metadata"]
>>>>>>> 7c89a39d
    temp["bodyparts"] = properties["label"]
    temp["individuals"] = properties["id"]
    temp["inds"] = points_data[:, 0].astype(int)
    temp["likelihood"] = properties["likelihood"]
    temp["scorer"] = metadata["header"].scorer
    df = temp.set_index(["scorer", "individuals", "bodyparts", "inds"]).stack()
    df.index.set_names("coords", level=-1, inplace=True)
    df = df.unstack(["scorer", "individuals", "bodyparts", "coords"])
    df.index.name = None
    if not properties["id"][0]:
        df = df.droplevel("individuals", axis=1)
    df = df.reindex(metadata["header"].columns, axis=1)
    # Fill unannotated rows with NaNs
    # df = df.reindex(range(len(meta['paths'])))
    # df.index = meta['paths']
    if metadata["paths"]:
        df.index = [metadata["paths"][i] for i in df.index]
    misc.guarantee_multiindex_rows(df)
    return df


def write_hdf(filename, data, metadata):
    file, _ = os.path.splitext(filename)  # FIXME Unused currently
<<<<<<< HEAD
    df = _conv_layer_to_df(data, metadata["metadata"], metadata["properties"])
=======
    df = _form_df(data, metadata)
    meta = metadata["metadata"]
>>>>>>> 7c89a39d
    name = metadata["name"]
    root = metadata["metadata"]["root"]
    if "machine" in name:  # We are attempting to save refined model predictions
        df.drop("likelihood", axis=1, level="coords", inplace=True, errors="ignore")
        header = misc.DLCHeader(df.columns)
        gt_file = ""
        for file in os.listdir(root):
            if file.startswith("CollectedData") and file.endswith("h5"):
                gt_file = file
                break
        if gt_file:  # Refined predictions must be merged into the existing data
            df_gt = pd.read_hdf(os.path.join(root, gt_file))
            new_scorer = df_gt.columns.get_level_values("scorer")[0]
            header.scorer = new_scorer
            df.columns = header.columns
            df = pd.concat((df, df_gt))
            df = df[~df.index.duplicated(keep="first")]
            name = os.path.splitext(gt_file)[0]
        else:
            # Let us fetch the config.yaml file to get the scorer name...
            project_folder = Path(root).parents[1]
            config = _load_config(str(project_folder / "config.yaml"))
            new_scorer = config["scorer"]
            header.scorer = new_scorer
            df.columns = header.columns
            name = f"CollectedData_{new_scorer}"
    df.sort_index(inplace=True)
    filename = name + ".h5"
    path = os.path.join(root, filename)
    row_name = []
    for i in df.index:
        row_name.append(str('/'.join(i)))

    df.index = row_name
    df.to_hdf(path, key="keypoints", mode="w")
    df.to_csv(path.replace(".h5", ".csv"))
    return filename


def _write_image(data, output_path, plugin=None):
    imsave(
        output_path,
        img_as_ubyte(data).squeeze(),
        plugin=plugin,
        check_contrast=False,
    )


def write_masks(foldername, data, metadata):
    folder, _ = os.path.splitext(foldername)
    os.makedirs(folder, exist_ok=True)
    filename = os.path.join(folder, "{}_obj_{}.png")
    shapes = Shapes(data, shape_type="polygon")
    meta = metadata["metadata"]
    frame_inds = [int(array[0, 0]) for array in data]
    shape_inds = []
    for _, group in groupby(frame_inds):
        shape_inds += range(sum(1 for _ in group))
    masks = shapes.to_masks(mask_shape=meta["shape"][1:])
    for n, mask in enumerate(masks):
        image_name = os.path.basename(meta["paths"][frame_inds[n]])
        output_path = filename.format(os.path.splitext(image_name)[0], shape_inds[n])
        _write_image(mask, output_path)
    napari_write_shapes(os.path.join(folder, "vertices.csv"), data, metadata)
    return folder<|MERGE_RESOLUTION|>--- conflicted
+++ resolved
@@ -13,10 +13,6 @@
 from napari_deeplabcut._reader import _load_config
 
 
-<<<<<<< HEAD
-def _conv_layer_to_df(data, metadata, properties):
-    temp = pd.DataFrame(data[:, -1:0:-1], columns=["x", "y"])
-=======
 def _write_config(config_path: str, params: dict):
     with open(config_path, "w") as file:
         yaml.safe_dump(params, file)
@@ -26,38 +22,33 @@
     temp = pd.DataFrame(points_data[:, -1:0:-1], columns=["x", "y"])
     properties = metadata["properties"]
     meta = metadata["metadata"]
->>>>>>> 7c89a39d
     temp["bodyparts"] = properties["label"]
     temp["individuals"] = properties["id"]
     temp["inds"] = points_data[:, 0].astype(int)
     temp["likelihood"] = properties["likelihood"]
-    temp["scorer"] = metadata["header"].scorer
+    temp["scorer"] = meta["header"].scorer
     df = temp.set_index(["scorer", "individuals", "bodyparts", "inds"]).stack()
     df.index.set_names("coords", level=-1, inplace=True)
     df = df.unstack(["scorer", "individuals", "bodyparts", "coords"])
     df.index.name = None
     if not properties["id"][0]:
         df = df.droplevel("individuals", axis=1)
-    df = df.reindex(metadata["header"].columns, axis=1)
+    df = df.reindex(meta["header"].columns, axis=1)
     # Fill unannotated rows with NaNs
     # df = df.reindex(range(len(meta['paths'])))
     # df.index = meta['paths']
-    if metadata["paths"]:
-        df.index = [metadata["paths"][i] for i in df.index]
+    if meta["paths"]:
+        df.index = [meta["paths"][i] for i in df.index]
     misc.guarantee_multiindex_rows(df)
     return df
 
 
 def write_hdf(filename, data, metadata):
     file, _ = os.path.splitext(filename)  # FIXME Unused currently
-<<<<<<< HEAD
-    df = _conv_layer_to_df(data, metadata["metadata"], metadata["properties"])
-=======
     df = _form_df(data, metadata)
     meta = metadata["metadata"]
->>>>>>> 7c89a39d
     name = metadata["name"]
-    root = metadata["metadata"]["root"]
+    root = meta["root"]
     if "machine" in name:  # We are attempting to save refined model predictions
         df.drop("likelihood", axis=1, level="coords", inplace=True, errors="ignore")
         header = misc.DLCHeader(df.columns)
@@ -85,11 +76,6 @@
     df.sort_index(inplace=True)
     filename = name + ".h5"
     path = os.path.join(root, filename)
-    row_name = []
-    for i in df.index:
-        row_name.append(str('/'.join(i)))
-
-    df.index = row_name
     df.to_hdf(path, key="keypoints", mode="w")
     df.to_csv(path.replace(".h5", ".csv"))
     return filename
