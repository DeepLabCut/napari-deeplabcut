from __future__ import annotations

import os
import re
from enum import Enum, EnumMeta
from itertools import cycle
from pathlib import Path
from typing import Dict, List, Optional, Sequence, Tuple, Union

import numpy as np
import pandas as pd
from napari.utils import colormaps


<<<<<<< HEAD
def find_project_name(s):
    pat = re.compile('.+-.+-\d{4}-\d{1,2}-\d{1,2}')
    for part in Path(s).parts[::-1]:
        if pat.search(part):
            return part
=======
def find_project_config_path(labeled_data_path: str) -> str:
    return str(Path(labeled_data_path).parents[2] / "config.yaml")
>>>>>>> 0ceba4f2


def is_latest_version():
    import json
    import urllib.request
    from napari_deeplabcut import __version__

    url = "https://pypi.org/pypi/napari-deeplabcut/json"
    contents = urllib.request.urlopen(url).read()
    latest_version = json.loads(contents)["info"]["version"]
    return __version__ == latest_version, latest_version


def unsorted_unique(array: Sequence) -> np.ndarray:
    """Return the unsorted unique elements of an array."""
    _, inds = np.unique(array, return_index=True)
    return np.asarray(array)[np.sort(inds)]


def encode_categories(
    categories: List[str], return_map: bool = False
) -> Union[List[int], Tuple[List[int], Dict]]:
    unique_cat = unsorted_unique(categories)
    map_ = dict(zip(unique_cat, range(len(unique_cat))))
    inds = np.vectorize(map_.get)(categories)
    if return_map:
        return inds, map_
    return inds


def merge_multiple_scorers(
    df: pd.DataFrame,
) -> pd.DataFrame:
    n_frames = df.shape[0]
    header = DLCHeader(df.columns)
    n_scorers = len(header._get_unique("scorer"))
    if n_scorers == 1:
        return df

    if "likelihood" in header.coords:
        # Merge annotations from multiple scorers to keep
        # detections with highest confidence
        data = df.to_numpy().reshape((n_frames, n_scorers, -1, 3))
        try:
            idx = np.nanargmax(data[..., 2], axis=1)
        except ValueError:  # All-NaN slice encountered
            mask = np.isnan(data[..., 2]).all(axis=1, keepdims=True)
            mask = np.broadcast_to(mask[..., None], data.shape)
            data[mask] = -1
            idx = np.nanargmax(data[..., 2], axis=1)
            data[mask] = np.nan
        data_best = data[
            np.arange(n_frames)[:, None], idx, np.arange(data.shape[2])
        ].reshape((n_frames, -1))
        df = pd.DataFrame(
            data_best,
            index=df.index,
            columns=header.columns[: data_best.shape[1]],
        )
    else:  # Arbitrarily pick data from the first scorer
        df = df.loc(axis=1)[: header.scorer]
    return df


def to_os_dir_sep(path: str) -> str:
    """
    Replace all directory separators in `path` with `os.path.sep`.
    Function originally written by @pyzun:
    https://github.com/DeepLabCut/napari-DeepLabCut/pull/13

    Raises
    ------
    ValueError: if `path` contains both UNIX and Windows directory separators.

    """
    win_sep, unix_sep = "\\", "/"

    # On UNIX systems, `win_sep` is a valid character in directory and file
    # names. This function fails if both are present.
    if win_sep in path and unix_sep in path:
        raise ValueError(f'"{path}" may not contain both "{win_sep}" and "{unix_sep}"!')

    sep = win_sep if win_sep in path else unix_sep

    return os.path.sep.join(path.split(sep))


def guarantee_multiindex_rows(df):
    # Make paths platform-agnostic if they are not already
    if not isinstance(df.index, pd.MultiIndex):  # Backwards compatibility
        path = df.index[0]
        try:
            sep = "/" if "/" in path else "\\"
            splits = tuple(df.index.str.split(sep))
            df.index = pd.MultiIndex.from_tuples(splits)
        except TypeError:  # Ignore numerical index of frame indices
            pass


def build_color_cycle(n_colors: int, colormap: Optional[str] = "viridis") -> np.ndarray:
    cmap = colormaps.ensure_colormap(colormap)
    return cmap.map(np.linspace(0, 1, n_colors))


def build_color_cycles(header: DLCHeader, colormap: Optional[str] = "viridis"):
    label_colors = build_color_cycle(len(header.bodyparts), colormap)
    id_colors = build_color_cycle(len(header.individuals), colormap)
    return {
        "label": dict(zip(header.bodyparts, label_colors)),
        "id": dict(zip(header.individuals, id_colors)),
    }


class DLCHeader:
    def __init__(self, columns: pd.MultiIndex):
        self.columns = columns

    @classmethod
    def from_config(cls, config: Dict) -> DLCHeader:
        multi = config.get("multianimalproject", False)
        scorer = [config["scorer"]]
        if multi:
            columns = pd.MultiIndex.from_product(
                [
                    scorer,
                    config["individuals"],
                    config["multianimalbodyparts"],
                    ["x", "y"],
                ]
            )
            if len(config["uniquebodyparts"]):
                temp = pd.MultiIndex.from_product(
                    [scorer, ["single"], config["uniquebodyparts"], ["x", "y"]]
                )
                columns = columns.append(temp)
            columns.set_names(
                ["scorer", "individuals", "bodyparts", "coords"], inplace=True
            )
        else:
            columns = pd.MultiIndex.from_product(
                [scorer, config["bodyparts"], ["x", "y"]],
                names=["scorer", "bodyparts", "coords"],
            )
        return cls(columns)

    def form_individual_bodypart_pairs(self) -> List[Tuple[str]]:
        to_drop = [
            name
            for name in self.columns.names
            if name not in ("individuals", "bodyparts")
        ]
        temp = self.columns.droplevel(to_drop).unique()
        if "individuals" not in temp.names:
            temp = pd.MultiIndex.from_product([self.individuals, temp])
        return temp.to_list()

    @property
    def scorer(self) -> str:
        return self._get_unique("scorer")[0]

    @scorer.setter
    def scorer(self, scorer: str):
        self.columns = self.columns.set_levels([scorer], level="scorer")

    @property
    def individuals(self) -> List[str]:
        individuals = self._get_unique("individuals")
        if individuals is None:
            return [""]
        return individuals

    @property
    def bodyparts(self) -> List[str]:
        return self._get_unique("bodyparts")

    @property
    def coords(self) -> List[str]:
        return self._get_unique("coords")

    def _get_unique(self, name: str) -> Optional[List]:
        if name in self.columns.names:
            return list(unsorted_unique(self.columns.get_level_values(name)))
        return None


class CycleEnumMeta(EnumMeta):
    def __new__(metacls, cls, bases, classdict):
        enum_ = super().__new__(metacls, cls, bases, classdict)
        enum_._cycle = cycle(enum_._member_map_[name] for name in enum_._member_names_)
        return enum_

    def __iter__(cls):
        return cls._cycle

    def __next__(cls):
        return next(cls.__iter__())

    def __getitem__(self, item):
        if isinstance(item, str):
            item = item.upper()
        return super().__getitem__(item)


class CycleEnum(Enum, metaclass=CycleEnumMeta):
    def _generate_next_value_(name, start, count, last_values):
        return name.lower()

    def __str__(self):
        return self.value<|MERGE_RESOLUTION|>--- conflicted
+++ resolved
@@ -12,16 +12,15 @@
 from napari.utils import colormaps
 
 
-<<<<<<< HEAD
 def find_project_name(s):
     pat = re.compile('.+-.+-\d{4}-\d{1,2}-\d{1,2}')
     for part in Path(s).parts[::-1]:
         if pat.search(part):
             return part
-=======
+
+
 def find_project_config_path(labeled_data_path: str) -> str:
     return str(Path(labeled_data_path).parents[2] / "config.yaml")
->>>>>>> 0ceba4f2
 
 
 def is_latest_version():
